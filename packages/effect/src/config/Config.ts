/**
 * @since 4.0.0
 */
import * as Option from "../data/Option.ts"
import * as Predicate from "../data/Predicate.ts"
import * as Rec from "../data/Record.ts"
import * as Effect from "../Effect.ts"
import { dual, type LazyArg } from "../Function.ts"
import type { Pipeable } from "../interfaces/Pipeable.ts"
import { PipeInspectableProto, YieldableProto } from "../internal/core.ts"
import * as LogLevel_ from "../logging/LogLevel.ts"
import * as AST from "../schema/AST.ts"
import * as Check from "../schema/Check.ts"
import * as Getter from "../schema/Getter.ts"
import * as Issue from "../schema/Issue.ts"
import * as Schema from "../schema/Schema.ts"
import * as Serializer from "../schema/Serializer.ts"
import * as ToParser from "../schema/ToParser.ts"
import * as Transformation from "../schema/Transformation.ts"
import * as Duration_ from "../time/Duration.ts"
import type { Path, SourceError } from "./ConfigProvider.ts"
import * as ConfigProvider from "./ConfigProvider.ts"

const TypeId = "~effect/config/Config"

/**
 * A type guard that checks if a value is a Config instance.
 *
 * This function is useful for runtime type checking to determine if an unknown value
 * is a Config before calling Config-specific methods or properties.
 *
 * @since 4.0.0
 * @category Guards
 */
export const isConfig = (u: unknown): u is Config<unknown> => Predicate.hasProperty(u, TypeId)

/**
 * @since 4.0.0
 * @category Models
 */
export type ConfigError = SourceError | Schema.SchemaError

/**
 * @since 4.0.0
 */
export interface Config<out T> extends Pipeable, Effect.Yieldable<Config<T>, T, ConfigError> {
  readonly [TypeId]: typeof TypeId
  readonly parse: (provider: ConfigProvider.ConfigProvider) => Effect.Effect<T, ConfigError>
}

const Proto = {
  ...PipeInspectableProto,
  ...YieldableProto,
  [TypeId]: TypeId,
  asEffect(this: Config<unknown>) {
    return Effect.flatMap(ConfigProvider.ConfigProvider.asEffect(), (provider) => this.parse(provider))
  },
  toJSON(this: Config<unknown>) {
    return {
      _id: "Config"
    }
  }
}

/**
 * Constructs a low-level Config from a parsing function.
 *
 * This is the primitive constructor used internally by other Config constructors
 * to create custom configuration parsers. It provides direct access to the
 * configuration provider and allows for fine-grained control over parsing behavior.
 *
 * @category Constructors
 * @since 4.0.0
 */
export function make<T>(
  parse: (provider: ConfigProvider.ConfigProvider) => Effect.Effect<T, ConfigError>
): Config<T> {
  const self = Object.create(Proto)
  self.parse = parse
  return self
}

/**
 * Returns a config that maps the value of this config to a new value.
 *
 * @see {@link mapOrFail} for a version that may fail.
 *
 * @category Mapping
 * @since 4.0.0
 */
export const map: {
  <A, B>(f: (a: A) => B): (self: Config<A>) => Config<B>
  <A, B>(self: Config<A>, f: (a: A) => B): Config<B>
} = dual(2, <A, B>(self: Config<A>, f: (a: A) => B): Config<B> => {
  return make((provider) => Effect.map(self.parse(provider), f))
})

/**
 * Returns a config that maps the value of this config to a new value, possibly
 * failing.
 *
 * @see {@link map} for a version that does not fail.
 *
 * @category Mapping
 * @since 4.0.0
 */
export const mapOrFail: {
  <A, B>(f: (a: A) => Effect.Effect<B, ConfigError>): (self: Config<A>) => Config<B>
  <A, B>(self: Config<A>, f: (a: A) => Effect.Effect<B, ConfigError>): Config<B>
} = dual(2, <A, B>(self: Config<A>, f: (a: A) => Effect.Effect<B, ConfigError>): Config<B> => {
  return make((provider) => Effect.flatMap(self.parse(provider), f))
})

/**
 * Returns a config that falls back to the specified config if there is an error
 * reading from this config.
 *
 * @since 4.0.0
 */
export const orElse: {
  <A2>(that: (error: ConfigError) => Config<A2>): <A>(self: Config<A>) => Config<A2 | A>
  <A, A2>(self: Config<A>, that: (error: ConfigError) => Config<A2>): Config<A | A2>
} = dual(2, <A, A2>(self: Config<A>, that: (error: ConfigError) => Config<A2>): Config<A | A2> => {
  return make((provider) => Effect.catch(self.parse(provider), (error) => that(error).parse(provider)))
})

/**
 * Constructs a config from a tuple / iterable/ struct of configs.
 *
 * @since 4.0.0
 */
export function all<const Arg extends Iterable<Config<any>> | Record<string, Config<any>>>(
  arg: Arg
): Config<
  [Arg] extends [ReadonlyArray<Config<any>>] ? {
      -readonly [K in keyof Arg]: [Arg[K]] extends [Config<infer A>] ? A : never
    }
    : [Arg] extends [Iterable<Config<infer A>>] ? Array<A>
    : [Arg] extends [Record<string, Config<any>>] ? {
        -readonly [K in keyof Arg]: [Arg[K]] extends [Config<infer A>] ? A : never
      }
    : never
> {
  const configs: Array<Config<any>> | Record<string, Config<any>> = Array.isArray(arg)
    ? arg
    : Symbol.iterator in arg
    ? [...arg as any]
    : arg
  if (Array.isArray(configs)) {
    return make((provider) => Effect.all(configs.map((config) => config.parse(provider)))) as any
  } else {
    return make((provider) => Effect.all(Rec.map(configs, (config) => config.parse(provider)))) as any
  }
}

function isMissingDataOnly(issue: Issue.Issue): boolean {
  switch (issue._tag) {
    case "MissingKey":
      return true
    case "InvalidType":
      return Option.isSome(issue.actual) && issue.actual.value === undefined
    case "InvalidValue":
    case "OneOf":
      return issue.actual === undefined
    case "Encoding":
    case "Pointer":
    case "Filter":
      return isMissingDataOnly(issue.issue)
    case "UnexpectedKey":
      return false
    case "Forbidden":
      return false
    case "Composite":
    case "AnyOf":
      return issue.issues.every(isMissingDataOnly)
  }
}

/**
 * Provides a default value for a configuration when it fails to load due to
 * missing data.
 *
 * This function is useful for providing fallback values when configuration
 * sources are incomplete or missing. It only applies the default when the
 * configuration error is specifically a `SchemaError` caused by missing data -
 * other types of errors will still fail.
 *
 * @since 4.0.0
 */
export const withDefault: {
  <const A2>(defaultValue: LazyArg<A2>): <A>(self: Config<A>) => Config<A2 | A>
  <A, const A2>(self: Config<A>, defaultValue: LazyArg<A2>): Config<A | A2>
} = dual(2, <A, const A2>(self: Config<A>, defaultValue: LazyArg<A2>): Config<A | A2> => {
  return orElse(self, (err) => {
    if (err instanceof Schema.SchemaError) {
      const issue = err.issue
      if (isMissingDataOnly(issue)) {
        return succeed(defaultValue())
      }
    }
    return fail(err)
  })
})

/**
 * Converts a configuration to an optional configuration that handles missing
 * data gracefully.
 *
 * When the configuration fails due to missing data, it returns `None`. When
 * successful, the value is wrapped in `Some`. Note that other types of errors
 * (validation, parsing, etc.) will still cause the configuration to fail.
 *
 * @since 4.0.0
 */
export const option = <A>(self: Config<A>): Config<Option.Option<A>> =>
  self.pipe(map(Option.some), withDefault(() => Option.none()))

/**
 * Wraps a nested structure, converting all primitives to a `Config`.
 *
 * `Config.Wrap<{ key: string }>` becomes `{ key: Config<string> }`
 *
 * To create the resulting config, use the `unwrap` constructor.
 *
 * @category Wrap
 * @since 4.0.0
 */
export type Wrap<A> = [NonNullable<A>] extends [infer T] ? [IsPlainObject<T>] extends [true] ?
      | { readonly [K in keyof A]: Wrap<A[K]> }
      | Config<A>
  : Config<A>
  : Config<A>

type IsPlainObject<A> = [A] extends [Record<string, any>]
  ? [keyof A] extends [never] ? false : [keyof A] extends [string] ? true : false
  : false

/**
 * Constructs a config from some configuration wrapped with the `Wrap<A>` utility type.
 *
 * **Example**
 *
 * ```ts
 * import { Config } from "effect/config"
 *
 * interface Options { key: string }
 *
 * const makeConfig = (config: Config.Wrap<Options>): Config.Config<Options> => Config.unwrap(config)
 * ```
 *
 * @category Wrap
 * @since 4.0.0
 */
export const unwrap = <T>(wrapped: Wrap<T>): Config<T> => {
  if (isConfig(wrapped)) return wrapped
  return make((provider) => {
    const entries = Object.entries(wrapped)
    const configs = entries.map(([key, config]) =>
      unwrap(config as any).parse(provider).pipe(Effect.map((value) => [key, value] as const))
    )
    return Effect.all(configs).pipe(Effect.map(Object.fromEntries))
  })
}

// -----------------------------------------------------------------------------
// schema
// -----------------------------------------------------------------------------

const dump: (
  provider: ConfigProvider.ConfigProvider,
  path: Path
) => Effect.Effect<Serializer.StringPojo, SourceError> = Effect.fnUntraced(function*(
  provider,
  path
) {
  const stat = yield* provider.load(path)
  if (stat === undefined) return undefined
  switch (stat._tag) {
    case "leaf":
      return stat.value
    case "object": {
      // If the object has no children but has a co-located value, surface that value.
      if (stat.keys.size === 0 && stat.value !== undefined) return stat.value
      const out: Record<string, Serializer.StringPojo> = {}
      for (const key of stat.keys) {
        const child = yield* dump(provider, [...path, key])
        if (child !== undefined) out[key] = child
      }
      return out
    }
    case "array": {
      // If the array has no children but has a co-located value, surface that value.
      if (stat.length === 0 && stat.value !== undefined) return stat.value
      const out: Array<Serializer.StringPojo> = []
      for (let i = 0; i < stat.length; i++) {
        const child = yield* dump(provider, [...path, i])
        if (child !== undefined) out.push(child)
      }
      return out
    }
  }
})

const go: (
  ast: AST.AST,
  provider: ConfigProvider.ConfigProvider,
  path: Path
) => Effect.Effect<Serializer.StringPojo, Schema.SchemaError | SourceError> = Effect.fnUntraced(
  function*(ast, provider, path) {
    switch (ast._tag) {
      case "TypeLiteral": {
        const out: Record<string, Serializer.StringPojo> = {}
        for (const ps of ast.propertySignatures) {
          const name = ps.name
          if (Predicate.isString(name)) {
            const value = yield* go(ps.type, provider, [...path, name])
            if (value !== undefined) out[name] = value
          }
        }
        if (ast.indexSignatures.length > 0) {
          const stat = yield* provider.load(path)
          if (stat && stat._tag === "object") {
            for (const is of ast.indexSignatures) {
              const matches = ToParser.refinement(is.parameter)
              for (const key of stat.keys) {
                if (!Object.prototype.hasOwnProperty.call(out, key) && matches(key)) {
                  const value = yield* go(is.type, provider, [...path, key])
                  if (value !== undefined) out[key] = value
                }
              }
            }
          }
        }
        return out
      }
      case "TupleType": {
        if (ast.rest.length > 0) {
          const out = yield* dump(provider, path)
          if (Predicate.isString(out)) return out
          return out
        }
        const stat = yield* provider.load(path)
        if (stat && stat._tag === "leaf") return stat.value
        const out: Array<Serializer.StringPojo> = []
        for (let i = 0; i < ast.elements.length; i++) {
          const value = yield* go(ast.elements[i], provider, [...path, i])
          if (value !== undefined) out.push(value)
        }
        return out
      }
      case "UnionType":
        // Let downstream decoding decide; dump can return a string, object, or array.
        return yield* dump(provider, path)
      case "Suspend":
        return yield* go(ast.thunk(), provider, path)
      default: {
        // Base primitives / string-like encoded nodes.
        const stat = yield* provider.load(path)
        if (stat === undefined) return undefined
        if (stat._tag === "leaf") return stat.value
        if (stat._tag === "object" && stat.value !== undefined) return stat.value
        if (stat._tag === "array" && stat.value !== undefined) return stat.value
        // Container without a co-located value cannot satisfy a scalar request.
        return undefined
      }
    }
  }
)

/**
 * @category Schema
 * @since 4.0.0
 */
export function schema<T, E>(codec: Schema.Codec<T, E>, path?: string | ConfigProvider.Path): Config<T> {
  const serializer = Serializer.ensureArray(Serializer.stringPojo(codec))
  const decodeUnknownEffect = ToParser.decodeUnknownEffect(serializer)
  const serializerEncodedAST = AST.encodedAST(serializer.ast)
  const defaultPath = Predicate.isString(path) ? [path] : path ?? []
  return make((provider) =>
    go(serializerEncodedAST, provider, defaultPath).pipe(
      Effect.flatMapEager((stringPojo) =>
        decodeUnknownEffect(stringPojo).pipe(Effect.mapErrorEager((issue) =>
<<<<<<< HEAD
          new Schema.SchemaError(
            defaultPath.length > 0 ? new Issue.Pointer(defaultPath, issue) : issue
          )
=======
          new Schema.SchemaError(defaultPath.length > 0 ? new Issue.Pointer(defaultPath, issue) : issue)
>>>>>>> bb5cbc2f
        ))
      )
    )
  )
}

/**
 * A schema for strings that can be parsed as boolean values.
 *
 * Booleans can be encoded as `true`, `false`, `yes`, `no`, `on`, `off`, `1`, or `0`.
 *
 * @category Schema
 * @since 4.0.0
 */
export const Boolean = Schema.Literals(["true", "yes", "on", "1", "false", "no", "off", "0"]).pipe(
  Schema.decodeTo(
    Schema.Boolean,
    Transformation.transform({
      decode: (value) => value === "true" || value === "yes" || value === "on" || value === "1",
      encode: (value) => value ? "true" : "false"
    })
  )
)

/**
 * A schema for strings that can be parsed as duration values.
 *
 * Durations can be encoded as `DurationInput` values.
 *
 * @category Schema
 * @since 4.0.0
 */
export const Duration = Schema.String.annotate({
  description: "a string that will be parsed as a Duration"
}).pipe(Schema.decodeTo(Schema.Duration, {
  decode: Getter.transformOrFail((s) => {
    const d = Duration_.fromDurationInput(s as any)
    return d ? Effect.succeed(d) : Effect.fail(new Issue.InvalidValue(Option.some(s)))
  }),
  encode: Getter.forbidden(() => "Encoding Duration is not supported")
}))

/**
 * A schema for strings that can be parsed as port values.
 *
 * Ports can be encoded as integers between 1 and 65535.
 *
 * @category Schema
 * @since 4.0.0
 */
export const Port = Schema.Int.check(Check.between(1, 65535))

/**
 * A schema for strings that can be parsed as log level values.
 *
 * Log levels can be encoded as the string values of the `LogLevel` enum:
 *
 * - `"All"`
 * - `"Fatal"`
 * - `"Error"`
 * - `"Warn"`
 * - `"Info"`
 * - `"Debug"`
 * - `"Trace"`
 * - `"None"`
 *
 * @category Schema
 * @since 4.0.0
 */
export const LogLevel = Schema.Literals(LogLevel_.values)

/**
 * A schema for records of key-value pairs.
 *
 * Records can be encoded as strings of key-value pairs separated by commas.
 *
 * **Example**
 *
 * ```ts
 * import { Effect } from "effect"
 * import { Config, ConfigProvider } from "effect/config"
 * import { Schema } from "effect/schema"
 *
 * const schema = Config.Record(Schema.String, Schema.String)
 * const config = Config.schema(schema, "OTEL_RESOURCE_ATTRIBUTES")
 *
 * const provider = ConfigProvider.fromEnv({
 *   env: {
 *     OTEL_RESOURCE_ATTRIBUTES: "service.name=my-service,service.version=1.0.0,custom.attribute=value"
 *   }
 * })
 *
 * console.dir(Effect.runSync(config.parse(provider)))
 * // {
 * //   'service.name': 'my-service',
 * //   'service.version': '1.0.0',
 * //   'custom.attribute': 'value'
 * // }
 * ```
 *
 * @category Schemas
 * @since 4.0.0
 */
export const Record = <K extends Schema.Record.Key, V extends Schema.Top>(key: K, value: V, options?: {
  readonly separator?: string | undefined
  readonly keyValueSeparator?: string | undefined
}) => {
  const record = Schema.Record(key, value)
  const recordString = Schema.String.annotate({
    description: "a string that will be parsed as a record of key-value pairs"
  }).pipe(
    Schema.decodeTo(
      Schema.Record(Schema.String, Schema.String),
      Transformation.splitKeyValue(options)
    ),
    Schema.decodeTo(record)
  )

  return Schema.Union([record, recordString])
}

// -----------------------------------------------------------------------------
// constructors
// -----------------------------------------------------------------------------

/**
 * Creates a configuration that always fails with a given issue.
 *
 * @category Constructors
 * @since 4.0.0
 */
export function fail(err: ConfigError) {
  return make(() => Effect.fail(err))
}

/**
 * Creates a configuration that always succeeds with a given value.
 *
 * @category Constructors
 * @since 4.0.0
 */
export function succeed<T>(value: T) {
  return make(() => Effect.succeed(value))
}

/**
 * Creates a configuration for string values.
 *
 * @category Constructors
 * @since 4.0.0
 */
export function string(name?: string) {
  return schema(Schema.String, name)
}

/**
 * Creates a configuration for non-empty string values.
 *
 * @category Constructors
 * @since 4.0.0
 */
export function nonEmptyString(name?: string) {
  return schema(Schema.NonEmptyString, name)
}

/**
 * Creates a configuration for number values.
 *
 * @see {@link finite} for a configuration that is guaranteed to be a finite number.
 *
 * @category Constructors
 * @since 4.0.0
 */
export function number(name?: string) {
  return schema(Schema.Number, name)
}

/**
 * Creates a configuration for finite number values.
 *
 * @category Constructors
 * @since 4.0.0
 */
export function finite(name?: string) {
  return schema(Schema.Finite, name)
}

/**
 * Creates a configuration for integer values.
 *
 * @category Constructors
 * @since 4.0.0
 */
export function int(name?: string) {
  return schema(Schema.Int, name)
}

/**
 * Creates a configuration for literal values.
 *
 * @category Constructors
 * @since 4.0.0
 */
export function literal<L extends AST.Literal>(literal: L, name?: string) {
  return schema(Schema.Literal(literal), name)
}

/**
 * Creates a configuration for boolean values.
 *
 * Booleans can be encoded as `true`, `false`, `yes`, `no`, `on`, `off`, `1`, or `0`.
 *
 * **Example**
 *
 * ```ts
 * import { Effect } from "effect"
 * import { Config, ConfigProvider } from "effect/config"
 *
 * const program = Effect.gen(function*() {
 *   const flag = yield* Config.boolean("FEATURE_FLAG")
 *   console.log(flag)
 * })
 *
 * const provider = ConfigProvider.fromEnv({
 *   env: {
 *     FEATURE_FLAG: "yes"
 *   }
 * })
 *
 * Effect.runSync(program.pipe(Effect.provideService(ConfigProvider.ConfigProvider, provider)))
 * // Output: true
 * ```
 *
 * @category Constructors
 * @since 4.0.0
 */
export function boolean(name?: string) {
  return schema(Boolean, name)
}

/**
 * Creates a configuration for duration values.
 *
 * Durations can be encoded as `DurationInput` values.
 *
 * **Example**
 *
 * ```ts
 * import { Effect } from "effect"
 * import { Config, ConfigProvider } from "effect/config"
 *
 * const program = Effect.gen(function*() {
 *   const duration = yield* Config.duration("DURATION")
 *   console.log(duration)
 * })
 *
 * const provider = ConfigProvider.fromEnv({
 *   env: {
 *     DURATION: "10 seconds"
 *   }
 * })
 *
 * Effect.runSync(program.pipe(Effect.provideService(ConfigProvider.ConfigProvider, provider)))
 * // Output: Duration { _tag: "millis", value: 10000 }
 * ```
 *
 * @category Constructors
 * @since 4.0.0
 */
export function duration(name?: string) {
  return schema(Duration, name)
}

/**
 * Creates a configuration for port values.
 *
 * Ports can be encoded as integers between 1 and 65535.
 *
 * **Example**
 *
 * ```ts
 * import { Effect } from "effect"
 * import { Config, ConfigProvider } from "effect/config"
 *
 * const program = Effect.gen(function*() {
 *   const port = yield* Config.port("PORT")
 *   console.log(port)
 * })
 *
 * const provider = ConfigProvider.fromEnv({
 *   env: {
 *     PORT: "8080"
 *   }
 * })
 *
 * Effect.runSync(program.pipe(Effect.provideService(ConfigProvider.ConfigProvider, provider)))
 * // Output: 8080
 * ```
 *
 * @category Constructors
 * @since 4.0.0
 */
export function port(name?: string) {
  return schema(Port, name)
}

/**
 * Creates a configuration for log level values.
 *
 * Log levels can be encoded as the string values of the `LogLevel` enum:
 *
 * - `"All"`
 * - `"Fatal"`
 * - `"Error"`
 * - `"Warn"`
 * - `"Info"`
 * - `"Debug"`
 * - `"Trace"`
 * - `"None"`
 *
 * **Example**
 *
 * ```ts
 * import { Effect } from "effect"
 * import { Config, ConfigProvider } from "effect/config"
 *
 * const program = Effect.gen(function*() {
 *   const logLevel = yield* Config.logLevel("LOG_LEVEL")
 *   console.log(logLevel)
 * })
 *
 * const provider = ConfigProvider.fromEnv({
 *   env: {
 *     LOG_LEVEL: "Info"
 *   }
 * })
 *
 * Effect.runSync(program.pipe(Effect.provideService(ConfigProvider.ConfigProvider, provider)))
 * // Output: "Info"
 * ```
 *
 * @category Constructors
 * @since 4.0.0
 */
export function logLevel(name?: string) {
  return schema(LogLevel, name)
}

/**
 * Creates a configuration for redacted string values.
 *
 * **Example**
 *
 * ```ts
 * import { Effect } from "effect"
 * import { Config, ConfigProvider } from "effect/config"
 *
 * const program = Effect.gen(function*() {
 *   const apiKey = yield* Config.redacted("API_KEY")
 *   console.log(apiKey)
 * })
 *
 * const provider = ConfigProvider.fromEnv({
 *   env: {
 *     API_KEY: "sk-1234567890abcdef"
 *   }
 * })
 *
 * Effect.runSync(program.pipe(Effect.provideService(ConfigProvider.ConfigProvider, provider)))
 * // Output: <redacted>
 * ```
 *
 * @category Constructors
 * @since 4.0.0
 */
export function redacted(name?: string) {
  return schema(Schema.Redacted(Schema.String), name)
}

/**
 * Creates a configuration for URL values.
 *
 * URLs can be encoded as strings that can be parsed by the `URL` constructor.
 *
 * **Example**
 *
 * ```ts
 * import { Effect } from "effect"
 * import { Config, ConfigProvider } from "effect/config"
 *
 * const program = Effect.gen(function*() {
 *   const url = yield* Config.url("URL")
 *   console.log(url)
 * })
 *
 * const provider = ConfigProvider.fromEnv({
 *   env: {
 *     URL: "https://example.com"
 *   }
 * })
 *
 * Effect.runSync(program.pipe(Effect.provideService(ConfigProvider.ConfigProvider, provider)))
 * // Output:
 * // URL {
 * //   href: 'https://example.com/',
 * //   origin: 'https://example.com',
 * //   protocol: 'https:',
 * //   username: '',
 * //   password: '',
 * //   host: 'example.com',
 * //   hostname: 'example.com',
 * //   port: '',
 * //   pathname: '/',
 * //   search: '',
 * //   searchParams: URLSearchParams {},
 * //   hash: ''
 * // }
 * ```
 *
 * @category Constructors
 * @since 4.0.0
 */
export function url(name?: string) {
  return schema(Schema.URL, name)
}

/**
 * Creates a configuration for date values.
 *
 * Dates can be encoded as strings that can be parsed by the `Date` constructor.
 * Invalid dates will fail with a `SchemaError`.
 *
 * @category Constructors
 * @since 4.0.0
 */
export function date(name?: string) {
  return schema(Schema.ValidDate, name)
}<|MERGE_RESOLUTION|>--- conflicted
+++ resolved
@@ -380,13 +380,7 @@
     go(serializerEncodedAST, provider, defaultPath).pipe(
       Effect.flatMapEager((stringPojo) =>
         decodeUnknownEffect(stringPojo).pipe(Effect.mapErrorEager((issue) =>
-<<<<<<< HEAD
-          new Schema.SchemaError(
-            defaultPath.length > 0 ? new Issue.Pointer(defaultPath, issue) : issue
-          )
-=======
           new Schema.SchemaError(defaultPath.length > 0 ? new Issue.Pointer(defaultPath, issue) : issue)
->>>>>>> bb5cbc2f
         ))
       )
     )
