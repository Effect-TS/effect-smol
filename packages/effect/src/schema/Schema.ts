/**
 * @since 4.0.0
 */

import type { StandardSchemaV1 } from "@standard-schema/spec"
import * as Request from "../batching/Request.ts"
import * as Cause_ from "../Cause.ts"
import * as Arr from "../collections/Array.ts"
import type { Brand } from "../data/Brand.ts"
import type * as Combiner from "../data/Combiner.ts"
import * as Data from "../data/Data.ts"
import * as Equivalence from "../data/Equivalence.ts"
import * as O from "../data/Option.ts"
import * as Predicate from "../data/Predicate.ts"
import * as R from "../data/Record.ts"
import * as Redacted_ from "../data/Redacted.ts"
import type { Lambda, Merge, Mutable, Simplify } from "../data/Struct.ts"
import { lambda, renameKeys } from "../data/Struct.ts"
import * as Effect from "../Effect.ts"
import * as Exit_ from "../Exit.ts"
import { identity } from "../Function.ts"
import * as Equal from "../interfaces/Equal.ts"
import { formatJson } from "../interfaces/Inspectable.ts"
import * as Pipeable from "../interfaces/Pipeable.ts"
import * as core from "../internal/core.ts"
import * as InternalEffect from "../internal/effect.ts"
import * as Scheduler from "../Scheduler.ts"
import * as DateTime from "../time/DateTime.ts"
import * as Duration_ from "../time/Duration.ts"
import * as Annotations from "./Annotations.ts"
import * as AST from "./AST.ts"
import * as Check from "./Check.ts"
import * as Formatter from "./Formatter.ts"
import * as Getter from "./Getter.ts"
import * as Issue from "./Issue.ts"
import * as ToEquivalence from "./ToEquivalence.ts"
import type * as ToJsonSchema from "./ToJsonSchema.ts"
import * as ToParser from "./ToParser.ts"
import * as Transformation from "./Transformation.ts"

/**
 * Is this schema required or optional?
 *
 * @since 4.0.0
 */
export type Optionality = "required" | "optional"

/**
 * Is this schema read-only or mutable?
 *
 * @since 4.0.0
 */
export type Mutability = "readonly" | "mutable"

/**
 * Does the constructor of this schema supply a default value?
 *
 * @since 4.0.0
 */
export type ConstructorDefault = "no-default" | "with-default"

/**
 * Configuration options for the `makeSync` method, providing control over
 * parsing behavior and validation.
 *
 * @since 4.0.0
 */
export interface MakeOptions {
  /**
   * The parse options to use for the schema.
   */
  readonly parseOptions?: AST.ParseOptions | undefined
  /**
   * Whether to disable validation for the schema.
   */
  readonly disableValidation?: boolean | undefined
}

/**
 * The base interface for all schemas in the Effect Schema library, exposing all
 * 14 type parameters that control schema behavior and type inference. Bottom
 * sits at the root of the schema type hierarchy and provides access to the
 * complete internal type information of schemas.
 *
 * Bottom is primarily used for advanced type-level operations, schema
 * introspection, and when you need precise control over all aspects of schema
 * behavior including mutability, optionality, service dependencies, and
 * transformation characteristics.
 *
 * @since 4.0.0
 */
export interface Bottom<
  T,
  E,
  RD,
  RE,
  Ast extends AST.AST,
  RebuildOut extends Top,
  AnnotateIn extends Annotations.Annotations,
  TypeMakeIn = T,
  Iso = T,
  TypeMake = TypeMakeIn,
  TypeMutability extends Mutability = "readonly",
  TypeOptionality extends Optionality = "required",
  TypeConstructorDefault extends ConstructorDefault = "no-default",
  EncodedMutability extends Mutability = "readonly",
  EncodedOptionality extends Optionality = "required"
> extends Pipeable.Pipeable {
  readonly [TypeId]: typeof TypeId

  readonly ast: Ast
  readonly "~rebuild.out": RebuildOut
  readonly "~annotate.in": AnnotateIn

  readonly "Type": T
  readonly "Encoded": E
  readonly "DecodingServices": RD
  readonly "EncodingServices": RE

  readonly "~type.make.in": TypeMakeIn
  readonly "~type.make": TypeMake
  readonly "~type.constructor.default": TypeConstructorDefault
  readonly "Iso": Iso

  readonly "~type.mutability": TypeMutability
  readonly "~type.optionality": TypeOptionality
  readonly "~encoded.mutability": EncodedMutability
  readonly "~encoded.optionality": EncodedOptionality

  annotate(annotations: this["~annotate.in"]): this["~rebuild.out"]
  annotateKey(annotations: Annotations.Key<this["Type"]>): this["~rebuild.out"]
  rebuild(ast: this["ast"]): this["~rebuild.out"]
  /**
   * @throws {Error} The issue is contained in the error cause.
   */
  makeSync(input: this["~type.make.in"], options?: MakeOptions): this["Type"]
  check(
    ...checks: readonly [
      Check.Check<this["Type"]>,
      ...Array<Check.Check<this["Type"]>>
    ]
  ): this["~rebuild.out"]
}

const TypeId = "~effect/schema/Schema"

abstract class BottomImpl<
  T,
  E,
  RD,
  RE,
  Ast extends AST.AST,
  RebuildOut extends Top,
  AnnotateIn extends Annotations.Annotations,
  TypeMakeIn = T,
  Iso = T,
  TypeMake = TypeMakeIn,
  TypeMutability extends Mutability = "readonly",
  TypeOptionality extends Optionality = "required",
  TypeConstructorDefault extends ConstructorDefault = "no-default",
  EncodedMutability extends Mutability = "readonly",
  EncodedOptionality extends Optionality = "required"
> extends Pipeable.Class implements
  Bottom<
    T,
    E,
    RD,
    RE,
    Ast,
    RebuildOut,
    AnnotateIn,
    TypeMakeIn,
    Iso,
    TypeMake,
    TypeMutability,
    TypeOptionality,
    TypeConstructorDefault,
    EncodedMutability,
    EncodedOptionality
  >
{
  readonly [TypeId] = TypeId

  declare readonly "Type": T
  declare readonly "Encoded": E
  declare readonly "DecodingServices": RD
  declare readonly "EncodingServices": RE

  declare readonly "~rebuild.out": RebuildOut
  declare readonly "~annotate.in": AnnotateIn

  declare readonly "~type.make.in": TypeMakeIn
  declare readonly "~type.make": TypeMake
  declare readonly "~type.constructor.default": TypeConstructorDefault
  declare readonly "Iso": Iso

  declare readonly "~type.mutability": TypeMutability
  declare readonly "~type.optionality": TypeOptionality
  declare readonly "~encoded.mutability": EncodedMutability
  declare readonly "~encoded.optionality": EncodedOptionality

  readonly ast: Ast
  readonly makeSync: (input: this["~type.make.in"], options?: MakeOptions) => this["Type"]

  constructor(ast: Ast) {
    super()
    this.ast = ast
    this.makeSync = ToParser.makeSync(this)
  }
  abstract rebuild(ast: this["ast"]): this["~rebuild.out"]
  annotate(annotations: this["~annotate.in"]): this["~rebuild.out"] {
    return this.rebuild(AST.annotate(this.ast, annotations))
  }
  annotateKey(annotations: Annotations.Key<this["Type"]>): this["~rebuild.out"] {
    return this.rebuild(AST.annotateKey(this.ast, annotations))
  }
  check(
    ...checks: readonly [
      Check.Check<this["Type"]>,
      ...Array<Check.Check<this["Type"]>>
    ]
  ): this["~rebuild.out"] {
    return this.rebuild(AST.appendChecks(this.ast, checks))
  }
}

/**
 * Reveals the complete Bottom interface type of a schema, exposing all 14 type
 * parameters.
 *
 * @since 4.0.0
 */
export function revealBottom<S extends Top>(
  bottom: S
): Bottom<
  S["Type"],
  S["Encoded"],
  S["DecodingServices"],
  S["EncodingServices"],
  S["ast"],
  S["~rebuild.out"],
  S["~annotate.in"],
  S["~type.make.in"],
  S["Iso"],
  S["~type.make"],
  S["~type.mutability"],
  S["~type.optionality"],
  S["~type.constructor.default"],
  S["~encoded.mutability"],
  S["~encoded.optionality"]
> {
  return bottom
}

/**
 * Adds metadata annotations to a schema without changing its runtime behavior.
 * Annotations are used to provide additional context for documentation,
 * JSON schema generation, error formatting, and other tooling.
 *
 * @category Annotations
 * @since 4.0.0
 */
export function annotate<S extends Top>(annotations: S["~annotate.in"]) {
  return (self: S): S["~rebuild.out"] => {
    return self.annotate(annotations)
  }
}

/**
 * Adds key-specific annotations to a schema field. This is useful for providing
 * custom error messages and documentation for individual fields within
 * structures.
 *
 * @category Annotations
 * @since 4.0.0
 */
export function annotateKey<S extends Top>(annotations: Annotations.Key<S["Type"]>) {
  return (self: S): S["~rebuild.out"] => {
    return self.rebuild(AST.annotateKey(self.ast, annotations))
  }
}

/**
 * @since 4.0.0
 */
export interface Top extends
  Bottom<
    unknown,
    unknown,
    unknown,
    unknown,
    AST.AST,
    Top,
    Annotations.Annotations,
    unknown,
    unknown,
    unknown,
    Mutability,
    Optionality,
    ConstructorDefault,
    Mutability,
    Optionality
  >
{}

/**
 * @since 4.0.0
 */
export declare namespace Schema {
  /**
   * @since 4.0.0
   */
  export type Type<S extends Top> = S["Type"]
}

/**
 * @since 4.0.0
 */
export interface Schema<out T> extends Top {
  readonly "Type": T
  readonly "~rebuild.out": Schema<T>
}

/**
 * @since 4.0.0
 */
export declare namespace Codec {
  /**
   * @since 4.0.0
   */
  export type Encoded<S extends Top> = S["Encoded"]
  /**
   * @since 4.0.0
   */
  export type DecodingServices<S extends Top> = S["DecodingServices"]
  /**
   * @since 4.0.0
   */
  export type EncodingServices<S extends Top> = S["EncodingServices"]
  /**
   * @since 4.0.0
   */
  export type ToAsserts<S extends Top & { readonly DecodingServices: never }> = <I>(
    input: I
  ) => asserts input is I & S["Type"]
}

/**
 * @since 4.0.0
 */
export interface Optic<out T, out Iso> extends Schema<T> {
  readonly "Iso": Iso
  readonly "DecodingServices": never
  readonly "EncodingServices": never
  readonly "~rebuild.out": Optic<T, Iso>
}

/**
 * @since 4.0.0
 */
export interface Codec<out T, out E = T, out RD = never, out RE = never> extends Schema<T> {
  readonly "Encoded": E
  readonly "DecodingServices": RD
  readonly "EncodingServices": RE
  readonly "~rebuild.out": Codec<T, E, RD, RE>
}

/**
 * @since 4.0.0
 */
export function revealCodec<T, E, RD, RE>(codec: Codec<T, E, RD, RE>) {
  return codec
}

/**
 * A `SchemaError` is thrown when schema decoding or encoding fails.
 *
 * This error extends `Data.TaggedError` and contains detailed information about
 * what went wrong during schema processing. The error includes an `issue` field
 * that provides comprehensive details about the validation failure, including
 * the path to the problematic data, expected types, and actual values.
 *
 * @since 4.0.0
 */
export class SchemaError {
  constructor(issue: Issue.Issue) {
    this.issue = issue
  }
  /**
   * @since 4.0.0
   */
<<<<<<< HEAD
  readonly _tag: "SchemaError" = "SchemaError" as const
=======
  readonly _tag = "SchemaError"
>>>>>>> bb5cbc2f
  /**
   * @since 4.0.0
   */
  readonly name: string = "SchemaError"
  /**
   * @since 4.0.0
   */
  readonly issue: Issue.Issue
  /**
   * @since 4.0.0
   */
  get message() {
    return Formatter.makeDefault().format(this.issue)
  }
}

function makeStandardResult<A>(exit: Exit_.Exit<StandardSchemaV1.Result<A>>): StandardSchemaV1.Result<A> {
  return Exit_.isSuccess(exit) ? exit.value : {
    issues: [{ message: Cause_.pretty(exit.cause) }]
  }
}

/**
 * Returns a "Standard Schema" object conforming to the [Standard Schema
 * v1](https://standardschema.dev/) specification.
 *
 * This function creates a schema whose `validate` method attempts to decode and
 * validate the provided input synchronously. If the underlying `Schema`
 * includes any asynchronous components (e.g., asynchronous message resolutions
 * or checks), then validation will necessarily return a `Promise` instead.
 *
 * **Example** (Creating a standard schema from a regular schema)
 *
 * ```ts
 * import { Schema, Check } from "effect/schema"
 *
 * // Define custom hook functions for error formatting
 * const leafHook = (issue: any) => {
 *   switch (issue._tag) {
 *     case "InvalidType":
 *       return "Expected different type"
 *     case "InvalidValue":
 *       return "Invalid value provided"
 *     case "MissingKey":
 *       return "Required property missing"
 *     case "UnexpectedKey":
 *       return "Unexpected property found"
 *     case "Forbidden":
 *       return "Operation not allowed"
 *     case "OneOf":
 *       return "Multiple valid options available"
 *     default:
 *       return "Validation error"
 *   }
 * }
 *
 * // Create a standard schema from a regular schema
 * const PersonSchema = Schema.Struct({
 *   name: Schema.NonEmptyString,
 *   age: Schema.Number.pipe(Schema.check(Check.between(0, 150)))
 * })
 *
 * const standardSchema = Schema.asStandardSchemaV1(PersonSchema, {
 *   leafHook
 * })
 *
 * // The standard schema can be used with any Standard Schema v1 compatible library
 * const validResult = standardSchema["~standard"].validate({
 *   name: "Alice",
 *   age: 30
 * })
 * console.log(validResult) // { value: { name: "Alice", age: 30 } }
 *
 * const invalidResult = standardSchema["~standard"].validate({
 *   name: "",
 *   age: 200
 * })
 * console.log(invalidResult) // { issues: [{ path: ["name"], message: "..." }, { path: ["age"], message: "..." }] }
 * ```
 *
 * @since 4.0.0
 */
export const asStandardSchemaV1 = <S extends Top>(
  self: S,
  options?: {
    readonly leafHook?: Formatter.LeafHook | undefined
    readonly checkHook?: Formatter.CheckHook | undefined
    readonly parseOptions?: AST.ParseOptions | undefined
  }
): StandardSchemaV1<S["Encoded"], S["Type"]> & S => {
  const decodeUnknownEffect = ToParser.decodeUnknownEffect(self) as (
    input: unknown,
    options?: AST.ParseOptions
  ) => Effect.Effect<S["Type"], Issue.Issue>
  const parseOptions: AST.ParseOptions = { errors: "all", ...options?.parseOptions }
  const formatter = Formatter.makeStandardSchemaV1(options)
  const standard: StandardSchemaV1<S["Encoded"], S["Type"]> = {
    "~standard": {
      version: 1,
      vendor: "effect",
      validate(value) {
        const scheduler = new Scheduler.MixedScheduler()
        const fiber = Effect.runFork(
          Effect.match(decodeUnknownEffect(value, parseOptions), {
            onFailure: formatter.format,
            onSuccess: (value): StandardSchemaV1.Result<S["Type"]> => ({ value })
          }),
          { scheduler }
        )
        scheduler.flush()
        const exit = fiber.pollUnsafe()
        if (exit) {
          return makeStandardResult(exit)
        }
        return new Promise((resolve) => {
          fiber.addObserver((exit) => {
            resolve(makeStandardResult(exit))
          })
        })
      }
    }
  }
  return Object.assign(self, standard)
}

/**
 * Creates a type guard function that checks if a value conforms to a given
 * schema.
 *
 * This function returns a predicate that performs a type-safe check, narrowing
 * the type of the input value if the check passes. It's particularly useful for
 * runtime type validation and TypeScript type narrowing.
 *
 * **Example** (Basic Type Guard)
 *
 * ```ts
 * import { Schema } from "effect/schema"
 *
 * const isString = Schema.is(Schema.String)
 *
 * console.log(isString("hello")) // true
 * console.log(isString(42)) // false
 *
 * // Type narrowing in action
 * const value: unknown = "hello"
 * if (isString(value)) {
 *   // value is now typed as string
 *   console.log(value.toUpperCase()) // "HELLO"
 * }
 * ```
 *
 * @category Asserting
 * @since 4.0.0
 */
export const is = ToParser.is

/**
 * Creates an assertion function that throws an error if the input doesn't match
 * the schema.
 *
 * This function is useful for runtime type checking with TypeScript's `asserts`
 * type guard. It narrows the type of the input if the assertion succeeds, or
 * throws an error if it fails.
 *
 * **Example** (Basic Usage)
 *
 * ```ts
 * import { Schema } from "effect/schema"
 *
 * const assertString: (u: unknown) => asserts u is string = Schema.asserts(Schema.String)
 *
 * // This will pass silently (no return value)
 * try {
 *   assertString("hello")
 *   console.log("String assertion passed")
 * } catch (error) {
 *   console.log("String assertion failed")
 * }
 *
 * // This will throw an error
 * try {
 *   assertString(123)
 * } catch (error) {
 *   console.log("Non-string assertion failed as expected")
 * }
 * ```
 *
 * @category Asserting
 * @since 4.0.0
 */
export const asserts = ToParser.asserts

/**
 * @category Decoding
 * @since 4.0.0
 */
export function decodeUnknownEffect<T, E, RD, RE>(codec: Codec<T, E, RD, RE>) {
  const parser = ToParser.decodeUnknownEffect(codec)
  return (input: unknown, options?: AST.ParseOptions): Effect.Effect<T, SchemaError, RD> => {
    return Effect.mapErrorEager(parser(input, options), (issue) => new SchemaError(issue))
  }
}

/**
 * @category Decoding
 * @since 4.0.0
 */
export const decodeEffect: <T, E, RD, RE>(
  codec: Codec<T, E, RD, RE>
) => (input: E, options?: AST.ParseOptions) => Effect.Effect<T, SchemaError, RD> = decodeUnknownEffect

/**
 * @category Decoding
 * @since 4.0.0
 */
export function decodeUnknownExit<T, E, RE>(codec: Codec<T, E, never, RE>) {
  const parser = ToParser.decodeUnknownExit(codec)
  return (input: unknown, options?: AST.ParseOptions): Exit_.Exit<T, SchemaError> => {
    return Exit_.mapError(parser(input, options), (issue) => new SchemaError(issue))
  }
}

/**
 * @category Decoding
 * @since 4.0.0
 */
export const decodeExit: <T, E, RE>(
  codec: Codec<T, E, never, RE>
) => (input: E, options?: AST.ParseOptions) => Exit_.Exit<T, SchemaError> = decodeUnknownExit

/**
 * @category Decoding
 * @since 4.0.0
 */
export const decodeUnknownOption = ToParser.decodeUnknownOption

/**
 * @category Decoding
 * @since 4.0.0
 */
export const decodeOption = ToParser.decodeOption

/**
 * @category Decoding
 * @since 4.0.0
 */
export const decodeUnknownPromise = ToParser.decodeUnknownPromise

/**
 * @category Decoding
 * @since 4.0.0
 */
export const decodePromise = ToParser.decodePromise

/**
 * @category Decoding
 * @since 4.0.0
 */
export const decodeUnknownSync = ToParser.decodeUnknownSync

/**
 * @category Decoding
 * @since 4.0.0
 */
export const decodeSync = ToParser.decodeSync

/**
 * @category Encoding
 * @since 4.0.0
 */
export function encodeUnknownEffect<T, E, RD, RE>(codec: Codec<T, E, RD, RE>) {
  const parser = ToParser.encodeUnknownEffect(codec)
  return (input: unknown, options?: AST.ParseOptions): Effect.Effect<E, SchemaError, RE> => {
    return Effect.mapErrorEager(parser(input, options), (issue) => new SchemaError(issue))
  }
}

/**
 * @category Encoding
 * @since 4.0.0
 */
export const encodeEffect: <T, E, RD, RE>(
  codec: Codec<T, E, RD, RE>
) => (input: T, options?: AST.ParseOptions) => Effect.Effect<E, SchemaError, RE> = encodeUnknownEffect

/**
 * @category Encoding
 * @since 4.0.0
 */
export function encodeUnknownExit<T, E, RD>(codec: Codec<T, E, RD, never>) {
  const parser = ToParser.encodeUnknownExit(codec)
  return (input: unknown, options?: AST.ParseOptions): Exit_.Exit<E, SchemaError> => {
    return Exit_.mapError(parser(input, options), (issue) => new SchemaError(issue))
  }
}

/**
 * @category Encoding
 * @since 4.0.0
 */
export const encodeExit: <T, E, RD>(
  codec: Codec<T, E, RD, never>
) => (input: T, options?: AST.ParseOptions) => Exit_.Exit<E, SchemaError> = encodeUnknownExit

/**
 * @category Encoding
 * @since 4.0.0
 */
export const encodeUnknownOption = ToParser.encodeUnknownOption

/**
 * @category Encoding
 * @since 4.0.0
 */
export const encodeOption = ToParser.encodeOption

/**
 * @category Encoding
 * @since 4.0.0
 */
export const encodeUnknownPromise = ToParser.encodeUnknownPromise

/**
 * @category Encoding
 * @since 4.0.0
 */
export const encodePromise = ToParser.encodePromise

/**
 * @category Encoding
 * @since 4.0.0
 */
export const encodeUnknownSync = ToParser.encodeUnknownSync

/**
 * @category Encoding
 * @since 4.0.0
 */
export const encodeSync = ToParser.encodeSync

class make$<S extends Top> extends BottomImpl<
  S["Type"],
  S["Encoded"],
  S["DecodingServices"],
  S["EncodingServices"],
  S["ast"],
  S["~rebuild.out"],
  S["~annotate.in"],
  S["~type.make.in"],
  S["Iso"],
  S["~type.make"],
  S["~type.mutability"],
  S["~type.optionality"],
  S["~type.constructor.default"],
  S["~encoded.mutability"],
  S["~encoded.optionality"]
> {
  readonly rebuild: (ast: S["ast"]) => S["~rebuild.out"]

  constructor(
    ast: S["ast"],
    rebuild: (ast: S["ast"]) => S["~rebuild.out"]
  ) {
    super(ast)
    this.rebuild = rebuild
  }
}

/**
 * Creates a schema from an AST (Abstract Syntax Tree) node.
 *
 * This is the fundamental constructor for all schemas in the Effect Schema
 * library. It takes an AST node and wraps it in a fully-typed schema that
 * preserves all type information and provides the complete schema API.
 *
 * The `make` function is used internally to create all primitive schemas like
 * `String`, `Number`, `Boolean`, etc., as well as more complex schemas. It's
 * the bridge between the untyped AST representation and the strongly-typed
 * schema.
 *
 * @category Constructors
 * @since 4.0.0
 */
export function make<S extends Top>(ast: S["ast"]): Bottom<
  S["Type"],
  S["Encoded"],
  S["DecodingServices"],
  S["EncodingServices"],
  S["ast"],
  S["~rebuild.out"],
  S["~annotate.in"],
  S["~type.make.in"],
  S["Iso"],
  S["~type.make"],
  S["~type.mutability"],
  S["~type.optionality"],
  S["~type.constructor.default"],
  S["~encoded.mutability"],
  S["~encoded.optionality"]
> {
  const rebuild = (ast: AST.AST) => new make$<S>(ast, rebuild)
  return rebuild(ast)
}

/**
 * Tests if a value is a `Schema`.
 *
 * @category Guards
 * @since 4.0.0
 */
export function isSchema(u: unknown): u is Schema<unknown> {
  return Predicate.hasProperty(u, TypeId) && u[TypeId] === TypeId
}

/**
 * @since 4.0.0
 */
export interface optionalKey<S extends Top> extends
  Bottom<
    S["Type"],
    S["Encoded"],
    S["DecodingServices"],
    S["EncodingServices"],
    S["ast"],
    optionalKey<S>,
    S["~annotate.in"],
    S["~type.make.in"],
    S["Iso"],
    S["~type.make"],
    S["~type.mutability"],
    "optional",
    S["~type.constructor.default"],
    S["~encoded.mutability"],
    "optional"
  >
{
  readonly schema: S
}

interface optionalKeyLambda extends Lambda {
  <S extends Top>(self: S): optionalKey<S>
  readonly "~lambda.out": this["~lambda.in"] extends Top ? optionalKey<this["~lambda.in"]> : never
}

class makeWithSchema$<S extends Top, Result extends Top> extends make$<Result> {
  readonly schema: S

  constructor(ast: AST.AST, schema: S) {
    super(ast, (ast) => new makeWithSchema$(ast, schema))
    this.schema = schema
  }
}

/**
 * Creates an exact optional key schema for struct fields. Unlike `optional`,
 * this creates exact optional properties (not `| undefined`) that can be
 * completely omitted from the object.
 *
 * **Example** (Creating a struct with optional key)
 *
 * ```ts
 * import { Schema } from "effect/schema"
 *
 * const schema = Schema.Struct({
 *   name: Schema.String,
 *   age: Schema.optionalKey(Schema.Number)
 * })
 *
 * // Type: { readonly name: string; readonly age?: number }
 * type Person = typeof schema["Type"]
 * ```
 *
 * @since 4.0.0
 */
export const optionalKey = lambda<optionalKeyLambda>(function optionalKey<S extends Top>(self: S): optionalKey<S> {
  return new makeWithSchema$<S, optionalKey<S>>(AST.optionalKey(self.ast), self)
})

/**
 * @since 4.0.0
 */
export interface optional<S extends Top> extends optionalKey<Union<readonly [S, Undefined]>> {
  readonly "~rebuild.out": optional<S>
}

interface optionalLambda extends Lambda {
  <S extends Top>(self: S): optional<S>
  readonly "~lambda.out": this["~lambda.in"] extends Top ? optional<this["~lambda.in"]> : never
}

/**
 * Creates an optional schema field that allows both the specified type and
 * `undefined`.
 *
 * This is equivalent to `optionalKey(UndefinedOr(schema))`, creating a field
 * that:
 * - Can be omitted from the object entirely
 * - Can be explicitly set to `undefined`
 * - Can contain the specified schema type
 *
 * **Example** (Creating a struct with optional)
 *
 * ```ts
 * import { Schema } from "effect/schema"
 *
 * const schema = Schema.Struct({
 *   name: Schema.String,
 *   age: Schema.optionalKey(Schema.Number)
 * })
 *
 * // Type: { readonly name: string; readonly age?: number | undefined }
 * type Person = typeof schema["Type"]
 * ```
 *
 * @since 4.0.0
 */
export const optional = lambda<optionalLambda>(function optional<S extends Top>(self: S): optional<S> {
  return optionalKey(UndefinedOr(self))
})

/**
 * @since 4.0.0
 */
export interface mutableKey<S extends Top> extends
  Bottom<
    S["Type"],
    S["Encoded"],
    S["DecodingServices"],
    S["EncodingServices"],
    S["ast"],
    mutableKey<S>,
    S["~annotate.in"],
    S["~type.make.in"],
    S["Iso"],
    S["~type.make"],
    "mutable",
    S["~type.optionality"],
    S["~type.constructor.default"],
    "mutable",
    S["~encoded.optionality"]
  >
{
  readonly schema: S
}

interface mutableKeyLambda extends Lambda {
  <S extends Top>(self: S): mutableKey<S>
  readonly "~lambda.out": this["~lambda.in"] extends Top ? mutableKey<this["~lambda.in"]> : never
}

/**
 * @since 4.0.0
 */
export const mutableKey = lambda<mutableKeyLambda>(function mutableKey<S extends Top>(self: S): mutableKey<S> {
  return new makeWithSchema$<S, mutableKey<S>>(AST.mutableKey(self.ast), self)
})

/**
 * @since 4.0.0
 */
export interface typeCodec<S extends Top> extends
  Bottom<
    S["Type"],
    S["Type"],
    never,
    never,
    S["ast"],
    typeCodec<S>,
    S["~annotate.in"],
    S["~type.make.in"],
    S["Iso"],
    S["~type.make"],
    S["~type.mutability"],
    S["~type.optionality"],
    S["~type.constructor.default"],
    S["~encoded.mutability"],
    S["~encoded.optionality"]
  >
{}

interface typeCodecLambda extends Lambda {
  <S extends Top>(self: S): typeCodec<S>
  readonly "~lambda.out": this["~lambda.in"] extends Top ? typeCodec<this["~lambda.in"]> : never
}

/**
 * @since 4.0.0
 */
export const typeCodec = lambda<typeCodecLambda>(function typeCodec<S extends Top>(self: S): typeCodec<S> {
  return new makeWithSchema$<S, typeCodec<S>>(AST.typeAST(self.ast), self)
})

/**
 * @since 4.0.0
 */
export interface encodedCodec<S extends Top> extends
  Bottom<
    S["Encoded"],
    S["Encoded"],
    never,
    never,
    AST.AST,
    encodedCodec<S>,
    Annotations.Annotations,
    S["Encoded"],
    S["Encoded"],
    S["Encoded"],
    S["~type.mutability"],
    S["~type.optionality"],
    S["~type.constructor.default"],
    S["~encoded.mutability"],
    S["~encoded.optionality"]
  >
{}

interface encodedCodecLambda extends Lambda {
  <S extends Top>(self: S): encodedCodec<S>
  readonly "~lambda.out": this["~lambda.in"] extends Top ? encodedCodec<this["~lambda.in"]> : never
}

/**
 * @since 4.0.0
 */
export const encodedCodec = lambda<encodedCodecLambda>(function encodedCodec<S extends Top>(self: S): encodedCodec<S> {
  return new makeWithSchema$<S, encodedCodec<S>>(AST.encodedAST(self.ast), self)
})

/**
 * @since 4.0.0
 */
export interface flip<S extends Top> extends
  Bottom<
    S["Encoded"],
    S["Type"],
    S["EncodingServices"],
    S["DecodingServices"],
    AST.AST,
    flip<S>,
    Annotations.Bottom<S["Encoded"]>,
    S["Encoded"],
    S["Encoded"],
    S["Encoded"],
    S["~encoded.mutability"],
    S["~encoded.optionality"],
    ConstructorDefault,
    S["~type.mutability"],
    S["~type.optionality"]
  >
{
  readonly schema: S
}

const FlipTypeId = "~effect/schema/Schema/flip$"

class flip$<S extends Top> extends makeWithSchema$<S, flip<S>> implements flip<S> {
  readonly [FlipTypeId] = FlipTypeId
}

function isFlip$(schema: Top): schema is flip<any> {
  return Predicate.hasProperty(schema, FlipTypeId) && schema[FlipTypeId] === FlipTypeId
}

/**
 * @since 4.0.0
 */
export function flip<S extends Top>(schema: S): S extends flip<infer F> ? F["~rebuild.out"] : flip<S>
export function flip<S extends Top>(schema: S): flip<S> {
  if (isFlip$(schema)) {
    return schema.schema.rebuild(AST.flip(schema.ast))
  }
  return new flip$(AST.flip(schema.ast), schema)
}

/**
 * @since 4.0.0
 */
export interface Literal<L extends AST.Literal>
  extends Bottom<L, L, never, never, AST.LiteralType, Literal<L>, Annotations.Annotations>
{
  readonly literal: L
}

class Literal$<L extends AST.Literal> extends make$<Literal<L>> implements Literal<L> {
  readonly literal: L

  constructor(ast: AST.LiteralType, literal: L) {
    super(ast, (ast) => new Literal$(ast, literal))
    this.literal = literal
  }
}

/**
 * @see {@link Literals} for a schema that represents a union of literals.
 * @see {@link tag} for a schema that represents a literal value that can be
 * used as a discriminator field in tagged unions and has a constructor default.
 * @since 4.0.0
 */
export function Literal<L extends AST.Literal>(literal: L): Literal<L> {
  return new Literal$(new AST.LiteralType(literal), literal)
}

/**
 * @since 4.0.0
 */
export declare namespace TemplateLiteral {
  /**
   * @since 4.0.0
   */
  export interface SchemaPart extends Top {
    readonly Encoded: string | number | bigint
  }

  /**
   * @since 4.0.0
   */
  export type LiteralPart = string | number | bigint

  /**
   * @since 4.0.0
   */
  export type Part = SchemaPart | LiteralPart

  /**
   * @since 4.0.0
   */
  export type Parts = ReadonlyArray<Part>

  type AppendType<
    Template extends string,
    Next
  > = Next extends LiteralPart ? `${Template}${Next}`
    : Next extends Codec<unknown, infer E extends LiteralPart, unknown, unknown> ? `${Template}${E}`
    : never

  /**
   * @since 4.0.0
   */
  export type Encoded<Parts> = Parts extends readonly [...infer Init, infer Last] ? AppendType<Encoded<Init>, Last>
    : ``
}

/**
 * @since 4.0.0
 */
export interface TemplateLiteral<Parts extends TemplateLiteral.Parts> extends
  Bottom<
    TemplateLiteral.Encoded<Parts>,
    TemplateLiteral.Encoded<Parts>,
    never,
    never,
    AST.TemplateLiteral,
    TemplateLiteral<Parts>,
    Annotations.Annotations
  >
{
  readonly parts: Parts
}

class TemplateLiteral$<Parts extends TemplateLiteral.Parts> extends make$<TemplateLiteral<Parts>>
  implements TemplateLiteral<Parts>
{
  readonly parts: Parts

  constructor(ast: AST.TemplateLiteral, parts: Parts) {
    super(ast, (ast) => new TemplateLiteral$(ast, parts))
    this.parts = parts
  }
}

function templateLiteralFromParts<Parts extends TemplateLiteral.Parts>(parts: Parts) {
  return new AST.TemplateLiteral(parts.map((part) => isSchema(part) ? part.ast : new AST.LiteralType(part)))
}

/**
 * @since 4.0.0
 */
export function TemplateLiteral<const Parts extends TemplateLiteral.Parts>(parts: Parts): TemplateLiteral<Parts> {
  return new TemplateLiteral$(templateLiteralFromParts(parts), [...parts] as Parts)
}

/**
 * @since 4.0.0
 */
export declare namespace TemplateLiteralParser {
  /**
   * @since 4.0.0
   */
  export type Type<Parts> = Parts extends readonly [infer Head, ...infer Tail] ? readonly [
      Head extends TemplateLiteral.LiteralPart ? Head :
        Head extends Codec<infer T, unknown, unknown, unknown> ? T
        : never,
      ...Type<Tail>
    ]
    : []
}

/**
 * @since 4.0.0
 */
export interface TemplateLiteralParser<Parts extends TemplateLiteral.Parts> extends
  Bottom<
    TemplateLiteralParser.Type<Parts>,
    TemplateLiteral.Encoded<Parts>,
    never,
    never,
    AST.TupleType,
    TemplateLiteralParser<Parts>,
    Annotations.Annotations
  >
{
  readonly parts: Parts
}

class TemplateLiteralParser$<Parts extends TemplateLiteral.Parts> extends make$<TemplateLiteralParser<Parts>>
  implements TemplateLiteralParser<Parts>
{
  readonly parts: Parts

  constructor(ast: AST.TupleType, parts: Parts) {
    super(ast, (ast) => new TemplateLiteralParser$(ast, parts))
    this.parts = parts
  }
}

/**
 * @since 4.0.0
 */
export function TemplateLiteralParser<const Parts extends TemplateLiteral.Parts>(
  parts: Parts
): TemplateLiteralParser<Parts> {
  return new TemplateLiteralParser$(templateLiteralFromParts(parts).asTemplateLiteralParser(), [...parts] as Parts)
}

/**
 * @since 4.0.0
 */
export interface Enums<A extends { [x: string]: string | number }>
  extends Bottom<A[keyof A], A[keyof A], never, never, AST.Enums, Enums<A>, Annotations.Annotations>
{
  readonly enums: A
}

class Enums$<A extends { [x: string]: string | number }> extends make$<Enums<A>> implements Enums<A> {
  readonly enums: A

  constructor(ast: AST.Enums, enums: A) {
    super(ast, (ast) => new Enums$(ast, enums))
    this.enums = enums
  }
}

/**
 * @since 4.0.0
 */
export function Enums<A extends { [x: string]: string | number }>(enums: A): Enums<A> {
  return new Enums$(
    new AST.Enums(
      Object.keys(enums).filter(
        (key) => typeof enums[enums[key]] !== "number"
      ).map((key) => [key, enums[key]])
    ),
    enums
  )
}

/**
 * @since 4.0.0
 */
export interface Never extends Bottom<never, never, never, never, AST.NeverKeyword, Never, Annotations.Bottom<never>> {}

/**
 * @since 4.0.0
 */
export const Never: Never = make<Never>(AST.neverKeyword)

/**
 * @since 4.0.0
 */
export interface Any extends Bottom<any, any, never, never, AST.AnyKeyword, Any, Annotations.Bottom<any>> {}

/**
 * @since 4.0.0
 */
export const Any: Any = make<Any>(AST.anyKeyword)

/**
 * @since 4.0.0
 */
export interface Unknown
  extends Bottom<unknown, unknown, never, never, AST.UnknownKeyword, Unknown, Annotations.Bottom<unknown>>
{}

/**
 * @since 4.0.0
 */
export const Unknown: Unknown = make<Unknown>(AST.unknownKeyword)

/**
 * @since 4.0.0
 */
export interface Null extends Bottom<null, null, never, never, AST.NullKeyword, Null, Annotations.Bottom<null>> {}

/**
 * @since 4.0.0
 */
export const Null: Null = make<Null>(AST.nullKeyword)

/**
 * @since 4.0.0
 */
export interface Undefined extends
  Bottom<
    undefined,
    undefined,
    never,
    never,
    AST.UndefinedKeyword,
    Undefined,
    Annotations.Bottom<undefined>
  >
{}

/**
 * @since 4.0.0
 */
export const Undefined: Undefined = make<Undefined>(AST.undefinedKeyword)

/**
 * @since 4.0.0
 */
export interface String
  extends Bottom<string, string, never, never, AST.StringKeyword, String, Annotations.Bottom<string>>
{}

/**
 * A schema for all strings.
 *
 * @since 4.0.0
 */
export const String: String = make<String>(AST.stringKeyword)

/**
 * @since 4.0.0
 */
export interface Number
  extends Bottom<number, number, never, never, AST.NumberKeyword, Number, Annotations.Bottom<number>>
{}

/**
 * A schema for all numbers, including `NaN`, `Infinity`, and `-Infinity`.
 *
 * @since 4.0.0
 */
export const Number: Number = make<Number>(AST.numberKeyword)

/**
 * @since 4.0.0
 */
export interface Boolean
  extends Bottom<boolean, boolean, never, never, AST.BooleanKeyword, Boolean, Annotations.Bottom<boolean>>
{}

/**
 * A schema for all booleans.
 *
 * @category Boolean
 * @since 4.0.0
 */
export const Boolean: Boolean = make<Boolean>(AST.booleanKeyword)

/**
 * @since 4.0.0
 */
export interface Symbol
  extends Bottom<symbol, symbol, never, never, AST.SymbolKeyword, Symbol, Annotations.Bottom<symbol>>
{}

/**
 * A schema for all symbols.
 *
 * @since 4.0.0
 */
export const Symbol: Symbol = make<Symbol>(AST.symbolKeyword)

/**
 * @since 4.0.0
 */
export interface BigInt
  extends Bottom<bigint, bigint, never, never, AST.BigIntKeyword, BigInt, Annotations.Bottom<bigint>>
{}

/**
 * A schema for all bigints.
 *
 * @since 4.0.0
 */
export const BigInt: BigInt = make<BigInt>(AST.bigIntKeyword)

/**
 * @since 4.0.0
 */
export interface Void extends Bottom<void, void, never, never, AST.VoidKeyword, Void, Annotations.Bottom<void>> {}

/**
 * A schema for the `void` type.
 *
 * @since 4.0.0
 */
export const Void: Void = make<Void>(AST.voidKeyword)

/**
 * @since 4.0.0
 */
export interface Object$
  extends Bottom<object, object, never, never, AST.ObjectKeyword, Object$, Annotations.Bottom<object>>
{}

const Object_: Object$ = make<Object$>(AST.objectKeyword)

export {
  /**
   * A schema for the `object` type.
   *
   * @since 4.0.0
   */
  Object_ as Object
}

/**
 * @since 4.0.0
 */
export interface UniqueSymbol<sym extends symbol>
  extends Bottom<sym, sym, never, never, AST.UniqueSymbol, UniqueSymbol<sym>, Annotations.Bottom<sym>>
{}

/**
 * A schema for unique symbols.
 *
 * **Example**
 *
 * ```ts
 * import { Schema } from "effect/schema"
 * const a = Symbol.for("a")
 * const schema = Schema.UniqueSymbol(a)
 * ```
 * @since 4.0.0
 */
export function UniqueSymbol<const sym extends symbol>(symbol: sym): UniqueSymbol<sym> {
  return make<UniqueSymbol<sym>>(new AST.UniqueSymbol(symbol))
}

/**
 * @since 4.0.0
 */
export declare namespace Struct {
  /**
   * @since 4.0.0
   */
  export type Fields = { readonly [x: PropertyKey]: Top }

  type TypeOptionalKeys<Fields extends Struct.Fields> = {
    [K in keyof Fields]: Fields[K] extends { readonly "~type.optionality": "optional" } ? K
      : never
  }[keyof Fields]

  type TypeMutableKeys<Fields extends Struct.Fields> = {
    [K in keyof Fields]: Fields[K] extends { readonly "~type.mutability": "mutable" } ? K
      : never
  }[keyof Fields]

  type Type_<
    F extends Fields,
    O extends keyof F = TypeOptionalKeys<F>,
    M extends keyof F = TypeMutableKeys<F>
  > =
    & { readonly [K in Exclude<keyof F, M | O>]: F[K]["Type"] }
    & { readonly [K in Exclude<O, M>]?: F[K]["Type"] }
    & { [K in Exclude<M, O>]: F[K]["Type"] }
    & { [K in M & O]?: F[K]["Type"] }

  /**
   * @since 4.0.0
   */
  export type Type<F extends Fields> = Type_<F>

  type Iso_<
    F extends Fields,
    O extends keyof F = TypeOptionalKeys<F>,
    M extends keyof F = TypeMutableKeys<F>
  > =
    & { readonly [K in Exclude<keyof F, M | O>]: F[K]["Iso"] }
    & { readonly [K in Exclude<O, M>]?: F[K]["Iso"] }
    & { [K in Exclude<M, O>]: F[K]["Iso"] }
    & { [K in M & O]?: F[K]["Iso"] }

  /**
   * @since 4.0.0
   */
  export type Iso<F extends Fields> = Iso_<F>

  type EncodedOptionalKeys<Fields extends Struct.Fields> = {
    [K in keyof Fields]: Fields[K] extends { readonly "~encoded.optionality": "optional" } ? K
      : never
  }[keyof Fields]

  type EncodedMutableKeys<Fields extends Struct.Fields> = {
    [K in keyof Fields]: Fields[K] extends { readonly "~encoded.mutability": "mutable" } ? K
      : never
  }[keyof Fields]

  type Encoded_<
    F extends Fields,
    O extends keyof F = EncodedOptionalKeys<F>,
    M extends keyof F = EncodedMutableKeys<F>
  > =
    & { readonly [K in Exclude<keyof F, M | O>]: F[K]["Encoded"] }
    & { readonly [K in Exclude<O, M>]?: F[K]["Encoded"] }
    & { [K in Exclude<M, O>]: F[K]["Encoded"] }
    & { [K in M & O]?: F[K]["Encoded"] }

  /**
   * @since 4.0.0
   */
  export type Encoded<F extends Fields> = Encoded_<F>

  /**
   * @since 4.0.0
   */
  export type DecodingServices<F extends Fields> = { readonly [K in keyof F]: F[K]["DecodingServices"] }[keyof F]

  /**
   * @since 4.0.0
   */
  export type EncodingServices<F extends Fields> = { readonly [K in keyof F]: F[K]["EncodingServices"] }[keyof F]

  type TypeConstructorDefaultedKeys<Fields extends Struct.Fields> = {
    [K in keyof Fields]: Fields[K] extends { readonly "~type.constructor.default": "with-default" } ? K
      : never
  }[keyof Fields]

  type MakeIn_<
    F extends Fields,
    O = TypeOptionalKeys<F> | TypeConstructorDefaultedKeys<F>
  > =
    & { readonly [K in keyof F as K extends O ? never : K]: F[K]["~type.make"] }
    & { readonly [K in keyof F as K extends O ? K : never]?: F[K]["~type.make"] }

  /**
   * @since 4.0.0
   */
  export type MakeIn<F extends Fields> = MakeIn_<F>
}

/**
 * @since 4.0.0
 */
export interface Struct<Fields extends Struct.Fields> extends
  Bottom<
    Simplify<Struct.Type<Fields>>,
    Simplify<Struct.Encoded<Fields>>,
    Struct.DecodingServices<Fields>,
    Struct.EncodingServices<Fields>,
    AST.TypeLiteral,
    Struct<Fields>,
    Annotations.Struct<Simplify<Struct.Type<Fields>>>,
    Simplify<Struct.MakeIn<Fields>>,
    Simplify<Struct.Iso<Fields>>
  >
{
  readonly fields: Fields
  /**
   * Returns a new struct with the fields modified by the provided function.
   *
   * **Options**
   *
   * - `preserveChecks` - if `true`, keep any `.check(...)` constraints that
   *   were attached to the original struct. Defaults to `false`.
   */
  mapFields<To extends Struct.Fields>(
    f: (fields: Fields) => To,
    options?: {
      readonly preserveChecks?: boolean | undefined
    } | undefined
  ): Struct<Simplify<Readonly<To>>>
}

class Struct$<Fields extends Struct.Fields> extends make$<Struct<Fields>> implements Struct<Fields> {
  readonly fields: Fields
  constructor(ast: AST.TypeLiteral, fields: Fields) {
    super(ast, (ast) => new Struct$(ast, fields))
    // clone to avoid accidental external mutation
    this.fields = { ...fields }
  }
  mapFields<To extends Struct.Fields>(
    f: (fields: Fields) => To,
    options?: {
      readonly preserveChecks?: boolean | undefined
    } | undefined
  ): Struct<To> {
    const fields = f(this.fields)
    return new Struct$(AST.struct(fields, options?.preserveChecks ? this.ast.checks : undefined), fields)
  }
}

/**
 * @since 4.0.0
 */
export function Struct<const Fields extends Struct.Fields>(fields: Fields): Struct<Fields> {
  return new Struct$(AST.struct(fields, undefined), fields)
}

/**
 * @since 4.0.0
 * @experimental
 */
export function encodeKeys<
  S extends Struct<Struct.Fields>,
  const M extends { readonly [K in keyof S["fields"]]?: PropertyKey }
>(mapping: M) {
  return function(
    self: S
  ): decodeTo<
    S,
    Struct<
      {
        [
          K in keyof S["fields"] as K extends keyof M ? M[K] extends PropertyKey ? M[K] : K : K
        ]: encodedCodec<S["fields"][K]>
      }
    >
  > {
    const fields: any = {}
    const reverseMapping: any = {}
    for (const k in self.fields) {
      if (Object.hasOwn(mapping, k)) {
        fields[mapping[k]!] = encodedCodec(self.fields[k])
        reverseMapping[mapping[k]!] = k
      } else {
        fields[k] = self.fields[k]
      }
    }
    return Struct(fields).pipe(decodeTo(
      self,
      Transformation.transform<any, any>({
        decode: renameKeys(reverseMapping),
        encode: renameKeys(mapping)
      })
    ))
  }
}

/**
 * @since 4.0.0
 * @experimental
 */
export function extendTo<S extends Struct<Struct.Fields>, const Fields extends Struct.Fields>(
  /** The new fields to add */
  fields: Fields,
  /** A function per field to derive its value from the original input */
  derive: { readonly [K in keyof Fields]: (s: S["Type"]) => O.Option<Fields[K]["Type"]> }
) {
  return (
    self: S
  ): decodeTo<Struct<Simplify<{ [K in keyof S["fields"]]: typeCodec<S["fields"][K]> } & Fields>>, S> => {
    const f = R.map(self.fields, typeCodec)
    const to = Struct({ ...f, ...fields })
    return self.pipe(decodeTo(
      to,
      Transformation.transform({
        decode: (input) => {
          const out: any = { ...input }
          for (const k in fields) {
            const f = derive[k]
            const o = f(input)
            if (O.isSome(o)) {
              out[k] = o.value
            }
          }
          return out
        },
        encode: (input) => {
          const out = { ...input }
          for (const k in fields) {
            delete out[k]
          }
          return out
        }
      })
    )) as any
  }
}

/**
 * @since 4.0.0
 */
export declare namespace Record {
  /**
   * @since 4.0.0
   */
  export interface Key extends Codec<PropertyKey, PropertyKey, unknown, unknown> {
    readonly "~type.make": PropertyKey
    readonly "Iso": PropertyKey
  }

  /**
   * @since 4.0.0
   */
  export type Record = Record$<Record.Key, Top>

  type MergeTuple<T extends ReadonlyArray<unknown>> = T extends readonly [infer Head, ...infer Tail] ?
    Head & MergeTuple<Tail>
    : {}

  /**
   * @since 4.0.0
   */
  export type Type<Key extends Record.Key, Value extends Top> = Value extends
    { readonly "~type.optionality": "optional" } ?
    Value extends { readonly "~type.mutability": "mutable" } ? { [P in Key["Type"]]?: Value["Type"] }
    : { readonly [P in Key["Type"]]?: Value["Type"] }
    : Value extends { readonly "~type.mutability": "mutable" } ? { [P in Key["Type"]]: Value["Type"] }
    : { readonly [P in Key["Type"]]: Value["Type"] }

  /**
   * @since 4.0.0
   */
  export type Iso<Key extends Record.Key, Value extends Top> = Value extends
    { readonly "~type.optionality": "optional" } ?
    Value extends { readonly "~type.mutability": "mutable" } ? { [P in Key["Iso"]]?: Value["Iso"] }
    : { readonly [P in Key["Iso"]]?: Value["Iso"] }
    : Value extends { readonly "~type.mutability": "mutable" } ? { [P in Key["Iso"]]: Value["Iso"] }
    : { readonly [P in Key["Iso"]]: Value["Iso"] }

  /**
   * @since 4.0.0
   */
  export type Encoded<Key extends Record.Key, Value extends Top> = Value extends
    { readonly "~encoded.optionality": "optional" } ?
    Value extends { readonly "~encoded.mutability": "mutable" } ? { [P in Key["Encoded"]]?: Value["Encoded"] }
    : { readonly [P in Key["Encoded"]]?: Value["Encoded"] }
    : Value extends { readonly "~encoded.mutability": "mutable" } ? { [P in Key["Encoded"]]: Value["Encoded"] }
    : { readonly [P in Key["Encoded"]]: Value["Encoded"] }

  /**
   * @since 4.0.0
   */
  export type DecodingServices<Key extends Record.Key, Value extends Top> =
    | Key["DecodingServices"]
    | Value["DecodingServices"]

  /**
   * @since 4.0.0
   */
  export type EncodingServices<Key extends Record.Key, Value extends Top> =
    | Key["EncodingServices"]
    | Value["EncodingServices"]

  /**
   * @since 4.0.0
   */
  export type MakeIn<Key extends Record.Key, Value extends Top> = Value extends
    { readonly "~encoded.optionality": "optional" } ?
    Value extends { readonly "~encoded.mutability": "mutable" } ? { [P in Key["~type.make"]]?: Value["~type.make"] }
    : { readonly [P in Key["~type.make"]]?: Value["~type.make"] }
    : Value extends { readonly "~encoded.mutability": "mutable" } ? { [P in Key["~type.make"]]: Value["~type.make"] }
    : { readonly [P in Key["~type.make"]]: Value["~type.make"] }
}

/**
 * @since 4.0.0
 */
export interface Record$<Key extends Record.Key, Value extends Top> extends
  Bottom<
    Record.Type<Key, Value>,
    Record.Encoded<Key, Value>,
    Record.DecodingServices<Key, Value>,
    Record.EncodingServices<Key, Value>,
    AST.TypeLiteral,
    Record$<Key, Value>,
    Annotations.Bottom<Record.Type<Key, Value>>,
    Simplify<Record.MakeIn<Key, Value>>,
    Record.Iso<Key, Value>
  >
{
  readonly key: Key
  readonly value: Value
}

class Record$$<Key extends Record.Key, Value extends Top> extends make$<Record$<Key, Value>>
  implements Record$<Key, Value>
{
  readonly key: Key
  readonly value: Value

  constructor(ast: AST.TypeLiteral, key: Key, value: Value) {
    super(ast, (ast) => new Record$$(ast, key, value))
    this.key = key
    this.value = value
  }
}

/**
 * @since 4.0.0
 */
export function Record<Key extends Record.Key, Value extends Top>(
  key: Key,
  value: Value,
  options?: {
    readonly keyValueCombiner: {
      readonly decode?: Combiner.Combiner<readonly [Key["Type"], Value["Type"]]> | undefined
      readonly encode?: Combiner.Combiner<readonly [Key["Encoded"], Value["Encoded"]]> | undefined
    }
  }
): Record$<Key, Value> {
  const keyValueCombiner = options?.keyValueCombiner?.decode || options?.keyValueCombiner?.encode
    ? new AST.KeyValueCombiner(options.keyValueCombiner.decode, options.keyValueCombiner.encode)
    : undefined
  return new Record$$(AST.record(key.ast, value.ast, keyValueCombiner), key, value)
}

/**
 * @since 4.0.0
 */
export declare namespace StructWithRest {
  /**
   * @since 4.0.0
   */
  export type TypeLiteral = Top & { readonly ast: AST.TypeLiteral }

  /**
   * @since 4.0.0
   */
  export type Records = ReadonlyArray<Record.Record | mutable<Record.Record>>

  type MergeTuple<T extends ReadonlyArray<unknown>> = T extends readonly [infer Head, ...infer Tail] ?
    Head & MergeTuple<Tail>
    : {}

  /**
   * @since 4.0.0
   */
  export type Type<S extends TypeLiteral, Records extends StructWithRest.Records> =
    & S["Type"]
    & MergeTuple<{ readonly [K in keyof Records]: Records[K]["Type"] }>

  /**
   * @since 4.0.0
   */
  export type Iso<S extends TypeLiteral, Records extends StructWithRest.Records> =
    & S["Iso"]
    & MergeTuple<{ readonly [K in keyof Records]: Records[K]["Iso"] }>

  /**
   * @since 4.0.0
   */
  export type Encoded<S extends TypeLiteral, Records extends StructWithRest.Records> =
    & S["Encoded"]
    & MergeTuple<{ readonly [K in keyof Records]: Records[K]["Encoded"] }>

  /**
   * @since 4.0.0
   */
  export type DecodingServices<S extends TypeLiteral, Records extends StructWithRest.Records> =
    | S["DecodingServices"]
    | { [K in keyof Records]: Records[K]["DecodingServices"] }[number]

  /**
   * @since 4.0.0
   */
  export type EncodingServices<S extends TypeLiteral, Records extends StructWithRest.Records> =
    | S["EncodingServices"]
    | { [K in keyof Records]: Records[K]["EncodingServices"] }[number]

  /**
   * @since 4.0.0
   */
  export type MakeIn<S extends TypeLiteral, Records extends StructWithRest.Records> =
    & S["~type.make"]
    & MergeTuple<{ readonly [K in keyof Records]: Records[K]["~type.make"] }>
}

/**
 * @since 4.0.0
 */
export interface StructWithRest<
  S extends StructWithRest.TypeLiteral,
  Records extends StructWithRest.Records
> extends
  Bottom<
    Simplify<StructWithRest.Type<S, Records>>,
    Simplify<StructWithRest.Encoded<S, Records>>,
    StructWithRest.DecodingServices<S, Records>,
    StructWithRest.EncodingServices<S, Records>,
    AST.TypeLiteral,
    StructWithRest<S, Records>,
    Annotations.Bottom<Simplify<StructWithRest.Type<S, Records>>>,
    Simplify<StructWithRest.MakeIn<S, Records>>,
    Simplify<StructWithRest.Iso<S, Records>>
  >
{
  readonly schema: S
  readonly records: Records
}

class StructWithRest$$<S extends StructWithRest.TypeLiteral, Records extends StructWithRest.Records>
  extends make$<StructWithRest<S, Records>>
  implements StructWithRest<S, Records>
{
  readonly schema: S
  readonly records: Records

  constructor(ast: AST.TypeLiteral, schema: S, records: Records) {
    super(ast, (ast) => new StructWithRest$$(ast, this.schema, this.records))
    this.schema = schema
    // clone to avoid accidental external mutation
    this.records = [...records] as any
  }
}

/**
 * @since 4.0.0
 */
export function StructWithRest<
  const S extends StructWithRest.TypeLiteral,
  const Records extends StructWithRest.Records
>(
  schema: S,
  rest: Records
): StructWithRest<S, Records> {
  return new StructWithRest$$(AST.structWithRest(schema.ast, rest.map(AST.getAST)), schema, rest)
}

/**
 * @since 4.0.0
 */
export declare namespace Tuple {
  /**
   * @since 4.0.0
   */
  export type Elements = ReadonlyArray<Top>

  type Type_<
    Elements,
    Out extends ReadonlyArray<any> = readonly []
  > = Elements extends readonly [infer Head, ...infer Tail] ?
    Head extends { readonly "Type": infer T } ?
      Head extends { readonly "~type.optionality": "optional" } ? Type_<Tail, readonly [...Out, T?]>
      : Type_<Tail, readonly [...Out, T]>
    : Out
    : Out

  /**
   * @since 4.0.0
   */
  export type Type<E extends Elements> = Type_<E>

  type Iso_<
    Elements,
    Out extends ReadonlyArray<any> = readonly []
  > = Elements extends readonly [infer Head, ...infer Tail] ?
    Head extends { readonly "Iso": infer T } ?
      Head extends { readonly "~type.optionality": "optional" } ? Iso_<Tail, readonly [...Out, T?]>
      : Iso_<Tail, readonly [...Out, T]>
    : Out
    : Out

  /**
   * @since 4.0.0
   */
  export type Iso<E extends Elements> = Iso_<E>

  type Encoded_<
    Elements,
    Out extends ReadonlyArray<any> = readonly []
  > = Elements extends readonly [infer Head, ...infer Tail] ?
    Head extends { readonly "Encoded": infer T } ?
      Head extends { readonly "~encoded.optionality": "optional" } ? Encoded_<Tail, readonly [...Out, T?]>
      : Encoded_<Tail, readonly [...Out, T]>
    : Out
    : Out

  /**
   * @since 4.0.0
   */
  export type Encoded<E extends Elements> = Encoded_<E>

  /**
   * @since 4.0.0
   */
  export type DecodingServices<E extends Elements> = E[number]["DecodingServices"]

  /**
   * @since 4.0.0
   */
  export type EncodingServices<E extends Elements> = E[number]["EncodingServices"]

  type MakeIn_<
    E,
    Out extends ReadonlyArray<any> = readonly []
  > = E extends readonly [infer Head, ...infer Tail] ?
    Head extends { "~type.make": infer T } ?
      Head extends
        { readonly "~type.optionality": "optional" } | { readonly "~type.constructor.default": "with-default" } ?
        MakeIn_<Tail, readonly [...Out, T?]> :
      MakeIn_<Tail, readonly [...Out, T]>
    : Out :
    Out

  /**
   * @since 4.0.0
   */
  export type MakeIn<E extends Elements> = MakeIn_<E>
}

/**
 * @since 4.0.0
 */
export interface Tuple<Elements extends Tuple.Elements> extends
  Bottom<
    Tuple.Type<Elements>,
    Tuple.Encoded<Elements>,
    Tuple.DecodingServices<Elements>,
    Tuple.EncodingServices<Elements>,
    AST.TupleType,
    Tuple<Elements>,
    Annotations.Bottom<Tuple.Type<Elements>>,
    Tuple.MakeIn<Elements>,
    Tuple.Iso<Elements>
  >
{
  readonly elements: Elements
  /**
   * Returns a new tuple with the elements modified by the provided function.
   *
   * **Options**
   *
   * - `preserveChecks` - if `true`, keep any `.check(...)` constraints that
   *   were attached to the original tuple. Defaults to `false`.
   */
  mapElements<To extends Tuple.Elements>(
    f: (elements: Elements) => To,
    options?: {
      readonly preserveChecks?: boolean | undefined
    } | undefined
  ): Tuple<Simplify<Readonly<To>>>
}

class Tuple$<Elements extends Tuple.Elements> extends make$<Tuple<Elements>> implements Tuple<Elements> {
  readonly elements: Elements
  constructor(ast: AST.TupleType, elements: Elements) {
    super(ast, (ast) => new Tuple$(ast, elements))
    // clone to avoid accidental external mutation
    this.elements = [...elements] as any
  }

  mapElements<To extends Tuple.Elements>(
    f: (elements: Elements) => To,
    options?: {
      readonly preserveChecks?: boolean | undefined
    } | undefined
  ): Tuple<Simplify<Readonly<To>>> {
    const elements = f(this.elements)
    return new Tuple$(AST.tuple(elements, options?.preserveChecks ? this.ast.checks : undefined), elements)
  }
}

/**
 * @category Constructors
 * @since 4.0.0
 */
export function Tuple<const Elements extends ReadonlyArray<Top>>(elements: Elements): Tuple<Elements> {
  return new Tuple$(AST.tuple(elements), elements)
}

/**
 * @since 4.0.0
 */
export declare namespace TupleWithRest {
  /**
   * @since 4.0.0
   */
  export type TupleType = Top & {
    readonly Type: ReadonlyArray<unknown>
    readonly Encoded: ReadonlyArray<unknown>
    readonly ast: AST.TupleType
    readonly "~type.make": ReadonlyArray<unknown>
    readonly "Iso": ReadonlyArray<unknown>
  }

  /**
   * @since 4.0.0
   */
  export type Rest = readonly [Top, ...Array<Top>]

  /**
   * @since 4.0.0
   */
  export type Type<T extends ReadonlyArray<unknown>, Rest extends TupleWithRest.Rest> = Rest extends
    readonly [infer Head extends Top, ...infer Tail extends ReadonlyArray<Top>] ? Readonly<[
      ...T,
      ...Array<Head["Type"]>,
      ...{ readonly [K in keyof Tail]: Tail[K]["Type"] }
    ]> :
    T

  /**
   * @since 4.0.0
   */
  export type Iso<T extends ReadonlyArray<unknown>, Rest extends TupleWithRest.Rest> = Rest extends
    readonly [infer Head extends Top, ...infer Tail extends ReadonlyArray<Top>] ? Readonly<[
      ...T,
      ...Array<Head["Iso"]>,
      ...{ readonly [K in keyof Tail]: Tail[K]["Iso"] }
    ]> :
    T

  /**
   * @since 4.0.0
   */
  export type Encoded<E extends ReadonlyArray<unknown>, Rest extends TupleWithRest.Rest> = Rest extends
    readonly [infer Head extends Top, ...infer Tail extends ReadonlyArray<Top>] ? readonly [
      ...E,
      ...Array<Head["Encoded"]>,
      ...{ readonly [K in keyof Tail]: Tail[K]["Encoded"] }
    ] :
    E

  /**
   * @since 4.0.0
   */
  export type MakeIn<M extends ReadonlyArray<unknown>, Rest extends TupleWithRest.Rest> = Rest extends
    readonly [infer Head extends Top, ...infer Tail extends ReadonlyArray<Top>] ? readonly [
      ...M,
      ...Array<Head["~type.make"]>,
      ...{ readonly [K in keyof Tail]: Tail[K]["~type.make"] }
    ] :
    M
}

/**
 * @since 4.0.0
 */
export interface TupleWithRest<
  S extends TupleWithRest.TupleType,
  Rest extends TupleWithRest.Rest
> extends
  Bottom<
    TupleWithRest.Type<S["Type"], Rest>,
    TupleWithRest.Encoded<S["Encoded"], Rest>,
    S["DecodingServices"] | Rest[number]["DecodingServices"],
    S["EncodingServices"] | Rest[number]["EncodingServices"],
    AST.TupleType,
    TupleWithRest<S, Rest>,
    Annotations.Bottom<TupleWithRest.Type<S["Type"], Rest>>,
    TupleWithRest.MakeIn<S["~type.make"], Rest>,
    TupleWithRest.Iso<S["Iso"], Rest>
  >
{
  readonly schema: S
  readonly rest: Rest
}

class TupleWithRest$<S extends Tuple<Tuple.Elements> | mutable<Tuple<Tuple.Elements>>, Rest extends TupleWithRest.Rest>
  extends make$<TupleWithRest<S, Rest>>
{
  readonly schema: S
  readonly rest: Rest

  constructor(ast: AST.TupleType, schema: S, rest: Rest) {
    super(ast, (ast) => new TupleWithRest$(ast, this.schema, this.rest))
    this.schema = schema
    // clone to avoid accidental external mutation
    this.rest = [...rest]
  }
}

/**
 * @category Constructors
 * @since 4.0.0
 */
export function TupleWithRest<
  S extends Tuple<Tuple.Elements> | mutable<Tuple<Tuple.Elements>>,
  const Rest extends TupleWithRest.Rest
>(
  schema: S,
  rest: Rest
): TupleWithRest<S, Rest> {
  return new TupleWithRest$(AST.tupleWithRest(schema.ast, rest.map(AST.getAST)), schema, rest)
}

/**
 * @since 4.0.0
 */
export interface Array$<S extends Top> extends
  Bottom<
    ReadonlyArray<S["Type"]>,
    ReadonlyArray<S["Encoded"]>,
    S["DecodingServices"],
    S["EncodingServices"],
    AST.TupleType,
    Array$<S>,
    Annotations.Bottom<ReadonlyArray<S["Type"]>>,
    ReadonlyArray<S["~type.make"]>,
    ReadonlyArray<S["Iso"]>
  >
{
  readonly schema: S
}

interface ArrayLambda extends Lambda {
  <S extends Top>(self: S): Array$<S>
  readonly "~lambda.out": this["~lambda.in"] extends Top ? Array$<this["~lambda.in"]> : never
}

/**
 * @category Constructors
 * @since 4.0.0
 */
export const Array = lambda<ArrayLambda>(function Array<S extends Top>(item: S): Array$<S> {
  return new makeWithSchema$<S, Array$<S>>(
    new AST.TupleType(false, [], [item.ast]),
    item
  )
})

/**
 * @since 4.0.0
 */
export interface NonEmptyArray<S extends Top> extends
  Bottom<
    readonly [S["Type"], ...Array<S["Type"]>],
    readonly [S["Encoded"], ...Array<S["Encoded"]>],
    S["DecodingServices"],
    S["EncodingServices"],
    AST.TupleType,
    NonEmptyArray<S>,
    Annotations.Bottom<readonly [S["Type"], ...Array<S["Type"]>]>,
    readonly [S["~type.make"], ...Array<S["~type.make"]>],
    readonly [S["Iso"], ...Array<S["Iso"]>]
  >
{
  readonly schema: S
}

interface NonEmptyArrayLambda extends Lambda {
  <S extends Top>(self: S): NonEmptyArray<S>
  readonly "~lambda.out": this["~lambda.in"] extends Top ? NonEmptyArray<this["~lambda.in"]> : never
}

/**
 * @category Constructors
 * @since 4.0.0
 */
export const NonEmptyArray = lambda<NonEmptyArrayLambda>(
  function NonEmptyArray<S extends Top>(item: S): NonEmptyArray<S> {
    return new makeWithSchema$<S, NonEmptyArray<S>>(
      new AST.TupleType(false, [item.ast], [item.ast]),
      item
    )
  }
)

/**
 * @since 4.0.0
 */
export interface UniqueArray<S extends Top> extends Array$<S> {
  readonly "~rebuild.out": UniqueArray<S>
}

/**
 * Returns a new array schema that ensures all elements are unique.
 *
 * The equivalence used to determine uniqueness is the one provided by
 * `ToEquivalence.make(item)`.
 *
 * @category Constructors
 * @since 4.0.0
 */
export function UniqueArray<S extends Top>(item: S): UniqueArray<S> {
  return Array(item).check(Check.unique(ToEquivalence.make(item)))
}

/**
 * @since 4.0.0
 */
export interface mutable<S extends Top> extends
  Bottom<
    Mutable<S["Type"]>,
    Mutable<S["Encoded"]>,
    S["DecodingServices"],
    S["EncodingServices"],
    S["ast"],
    mutable<S>,
    // we keep "~annotate.in", "~type.make" and "~type.make.in" as they are because they are contravariant
    S["~annotate.in"],
    S["~type.make.in"],
    S["Iso"],
    S["~type.make"],
    S["~type.mutability"],
    S["~type.optionality"],
    S["~type.constructor.default"],
    S["~encoded.mutability"],
    S["~encoded.optionality"]
  >
{
  readonly schema: S
}

interface mutableLambda extends Lambda {
  <S extends Top>(self: S): mutable<S>
  readonly "~lambda.out": this["~lambda.in"] extends Top ? mutable<this["~lambda.in"]> : never
}

/**
 * @since 4.0.0
 */
export const mutable = lambda<mutableLambda>(function mutable<S extends Top>(self: S): mutable<S> {
  return new makeWithSchema$<S, mutable<S>>(AST.mutable(self.ast), self)
})

/**
 * @since 4.0.0
 */
export interface readonly$<S extends Top> extends
  Bottom<
    Readonly<S["Type"]>,
    Readonly<S["Encoded"]>,
    S["DecodingServices"],
    S["EncodingServices"],
    S["ast"],
    readonly$<S>,
    // we keep "~annotate.in", "~type.make" and "~type.make.in" as they are because they are contravariant
    S["~annotate.in"],
    S["~type.make.in"],
    S["Iso"],
    S["~type.make"],
    S["~type.mutability"],
    S["~type.optionality"],
    S["~type.constructor.default"],
    S["~encoded.mutability"],
    S["~encoded.optionality"]
  >
{
  readonly schema: S
}

interface readonlyLambda extends Lambda {
  <S extends Top>(self: S): readonly$<S>
  readonly "~lambda.out": this["~lambda.in"] extends Top ? readonly$<this["~lambda.in"]> : never
}

/**
 * @since 4.0.0
 */
export const readonly = lambda<readonlyLambda>(function readonly<S extends Top>(self: S): readonly$<S> {
  return new makeWithSchema$<S, readonly$<S>>(AST.mutable(self.ast), self)
})

/**
 * @since 4.0.0
 */
export interface Union<Members extends ReadonlyArray<Top>> extends
  Bottom<
    Members[number]["Type"],
    Members[number]["Encoded"],
    Members[number]["DecodingServices"],
    Members[number]["EncodingServices"],
    AST.UnionType<Members[number]["ast"]>,
    Union<Members>,
    Annotations.Bottom<Members[number]["Type"]>,
    Members[number]["~type.make"],
    Members[number]["Iso"]
  >
{
  readonly members: Members
  /**
   * Returns a new union with the members modified by the provided function.
   *
   * **Options**
   *
   * - `preserveChecks` - if `true`, keep any `.check(...)` constraints that
   *   were attached to the original union. Defaults to `false`.
   */
  mapMembers<To extends ReadonlyArray<Top>>(
    f: (members: Members) => To,
    options?: {
      readonly preserveChecks?: boolean | undefined
    } | undefined
  ): Union<Simplify<Readonly<To>>>
}

class Union$<Members extends ReadonlyArray<Top>> extends make$<Union<Members>> implements Union<Members> {
  override readonly ast: AST.UnionType<Members[number]["ast"]>
  readonly members: Members

  constructor(ast: AST.UnionType<Members[number]["ast"]>, members: Members) {
    super(ast, (ast) => new Union$(ast, members))
    this.ast = ast
    this.members = members
  }

  mapMembers<To extends ReadonlyArray<Top>>(
    f: (members: Members) => To,
    options?: {
      readonly preserveChecks?: boolean | undefined
    } | undefined
  ): Union<Simplify<Readonly<To>>> {
    const members = f(this.members)
    return new Union$(
      AST.union(members, this.ast.mode, options?.preserveChecks ? this.ast.checks : undefined),
      members
    )
  }
}

/**
 * Creates a schema that represents a union of multiple schemas. Members are checked in order, and the first match is returned.
 *
 * Optionally, you can specify the `mode` to be `"anyOf"` or `"oneOf"`.
 *
 * - `"anyOf"` - The union matches if any member matches.
 * - `"oneOf"` - The union matches if exactly one member matches.
 *
 * @category Constructors
 * @since 4.0.0
 */
export function Union<const Members extends ReadonlyArray<Top>>(
  members: Members,
  options?: { mode?: "anyOf" | "oneOf" }
): Union<Members> {
  return new Union$(AST.union(members, options?.mode ?? "anyOf", undefined), members)
}

/**
 * @since 4.0.0
 */
export interface Literals<L extends ReadonlyArray<AST.Literal>> extends
  Bottom<
    L[number],
    L[number],
    never,
    never,
    AST.UnionType<AST.LiteralType>,
    Literals<L>,
    Annotations.Bottom<L[number]>
  >
{
  readonly literals: L
  readonly members: { readonly [K in keyof L]: Literal<L[K]> }
  /**
   * Map over the members of the union.
   */
  mapMembers<To extends ReadonlyArray<Top>>(f: (members: this["members"]) => To): Union<Simplify<Readonly<To>>>

  pick<const L2 extends ReadonlyArray<L[number]>>(literals: L2): Literals<L2>
}

class Literals$<L extends ReadonlyArray<AST.Literal>> extends make$<Literals<L>> implements Literals<L> {
  readonly literals: L
  readonly members: { readonly [K in keyof L]: Literal<L[K]> }

  constructor(
    ast: AST.UnionType<AST.LiteralType>,
    literals: L,
    members: { readonly [K in keyof L]: Literal<L[K]> }
  ) {
    super(ast, (ast) => new Literals$(ast, literals, members))
    this.literals = literals
    this.members = members
  }

  mapMembers<To extends ReadonlyArray<Top>>(f: (members: this["members"]) => To): Union<Simplify<Readonly<To>>> {
    return Union(f(this.members))
  }

  pick<const L2 extends ReadonlyArray<L[number]>>(literals: L2): Literals<L2> {
    return Literals(literals)
  }
}

/**
 * @see {@link Literal} for a schema that represents a single literal.
 * @category Constructors
 * @since 4.0.0
 */
export function Literals<const L extends ReadonlyArray<AST.Literal>>(literals: L): Literals<L> {
  const members = literals.map(Literal) as { readonly [K in keyof L]: Literal<L[K]> }
  return new Literals$(AST.union(members, "anyOf", undefined), [...literals] as L, members)
}

/**
 * @since 4.0.0
 */
export interface NullOr<S extends Top> extends Union<readonly [S, Null]> {
  readonly "~rebuild.out": NullOr<S>
}

interface NullOrLambda extends Lambda {
  <S extends Top>(self: S): NullOr<S>
  readonly "~lambda.out": this["~lambda.in"] extends Top ? NullOr<this["~lambda.in"]> : never
}

/**
 * @category Constructors
 * @since 4.0.0
 */
export const NullOr = lambda<NullOrLambda>(
  function NullOr<S extends Top>(self: S) {
    return Union([self, Null])
  }
)

/**
 * @since 4.0.0
 */
export interface UndefinedOr<S extends Top> extends Union<readonly [S, Undefined]> {
  readonly "~rebuild.out": UndefinedOr<S>
}

interface UndefinedOrLambda extends Lambda {
  <S extends Top>(self: S): UndefinedOr<S>
  readonly "~lambda.out": this["~lambda.in"] extends Top ? UndefinedOr<this["~lambda.in"]> : never
}

/**
 * @category Constructors
 * @since 4.0.0
 */
export const UndefinedOr = lambda<UndefinedOrLambda>(
  function UndefinedOr<S extends Top>(self: S) {
    return Union([self, Undefined])
  }
)

/**
 * @since 4.0.0
 */
export interface NullishOr<S extends Top> extends Union<readonly [S, Null, Undefined]> {
  readonly "~rebuild.out": NullishOr<S>
}

interface NullishOrLambda extends Lambda {
  <S extends Top>(self: S): NullishOr<S>
  readonly "~lambda.out": this["~lambda.in"] extends Top ? NullishOr<this["~lambda.in"]> : never
}

/**
 * @category Constructors
 * @since 4.0.0
 */
export const NullishOr = lambda<NullishOrLambda>(
  function NullishOr<S extends Top>(self: S) {
    return Union([self, Null, Undefined])
  }
)

/**
 * @since 4.0.0
 */
export interface suspend<S extends Top> extends
  Bottom<
    S["Type"],
    S["Encoded"],
    S["DecodingServices"],
    S["EncodingServices"],
    AST.Suspend,
    suspend<S>,
    S["~annotate.in"],
    S["~type.make.in"],
    S["Iso"],
    S["~type.make"],
    S["~type.mutability"],
    S["~type.optionality"],
    S["~type.constructor.default"],
    S["~encoded.mutability"],
    S["~encoded.optionality"]
  >
{}

/**
 * Creates a suspended schema that defers evaluation until needed. This is
 * essential for creating recursive schemas where a schema references itself,
 * preventing infinite recursion during schema definition.
 *
 * @category Constructors
 * @since 4.0.0
 */
export function suspend<S extends Top>(f: () => S): suspend<S> {
  return make<suspend<S>>(new AST.Suspend(() => f().ast))
}

/**
 * @category Filtering
 * @since 4.0.0
 */
export function check<S extends Top>(...checks: readonly [Check.Check<S["Type"]>, ...Array<Check.Check<S["Type"]>>]) {
  return (self: S): S["~rebuild.out"] => self.check(...checks)
}

/**
 * @since 4.0.0
 */
export interface refine<T extends S["Type"], S extends Top> extends
  Bottom<
    T,
    S["Encoded"],
    S["DecodingServices"],
    S["EncodingServices"],
    S["ast"],
    refine<T, S["~rebuild.out"]>,
    Annotations.Bottom<T>,
    S["~type.make.in"],
    T,
    T,
    S["~type.mutability"],
    S["~type.optionality"],
    S["~type.constructor.default"],
    S["~encoded.mutability"],
    S["~encoded.optionality"]
  >
{}

/**
 * @category Filtering
 * @since 4.0.0
 */
export function refine<T extends E, E>(refine: Check.Refine<T, E>) {
  return <S extends Schema<E>>(self: S): refine<S["Type"] & T, S["~rebuild.out"]> => {
    const ast = AST.appendChecks(self.ast, [refine])
    return self.rebuild(ast) as any
  }
}

/**
 * @category Filtering
 * @since 4.0.0
 */
export function refineByGuard<T extends S["Type"], S extends Top>(
  is: (value: S["Type"]) => value is T,
  annotations?: Annotations.Filter
) {
  return (self: S): refine<T, S["~rebuild.out"]> => {
    return self.pipe(refine(Check.makeRefineByGuard(is, annotations)))
  }
}

/**
 * @category Filtering
 * @since 4.0.0
 */
export function brand<B extends string | symbol>(brand: B, annotations?: Annotations.Filter) {
  return <S extends Top>(self: S): refine<S["Type"] & Brand<B>, S["~rebuild.out"]> => {
    return self.pipe(refine(Check.makeBrand(brand, annotations)))
  }
}

/**
 * @since 4.0.0
 */
export interface decodingMiddleware<S extends Top, RD> extends
  Bottom<
    S["Type"],
    S["Encoded"],
    RD,
    S["EncodingServices"],
    S["ast"],
    decodingMiddleware<S, RD>,
    S["~annotate.in"],
    S["~type.make.in"],
    S["Iso"],
    S["~type.make"],
    S["~type.mutability"],
    S["~type.optionality"],
    S["~type.constructor.default"],
    S["~encoded.mutability"],
    S["~encoded.optionality"]
  >
{
  readonly schema: S
}

/**
 * @since 4.0.0
 */
export function decodingMiddleware<S extends Top, RD>(
  decode: (
    sr: Effect.Effect<O.Option<S["Type"]>, Issue.Issue, S["DecodingServices"]>,
    options: AST.ParseOptions
  ) => Effect.Effect<O.Option<S["Type"]>, Issue.Issue, RD>
) {
  return (self: S): decodingMiddleware<S, RD> => {
    return new makeWithSchema$<S, decodingMiddleware<S, RD>>(
      AST.decodingMiddleware(self.ast, new Transformation.Middleware(decode, identity)),
      self
    )
  }
}

/**
 * @since 4.0.0
 */
export interface encodingMiddleware<S extends Top, RE> extends
  Bottom<
    S["Type"],
    S["Encoded"],
    S["DecodingServices"],
    RE,
    S["ast"],
    encodingMiddleware<S, RE>,
    S["~annotate.in"],
    S["~type.make.in"],
    S["Iso"],
    S["~type.make"],
    S["~type.mutability"],
    S["~type.optionality"],
    S["~type.constructor.default"],
    S["~encoded.mutability"],
    S["~encoded.optionality"]
  >
{
  readonly schema: S
}

/**
 * @since 4.0.0
 */
export function encodingMiddleware<S extends Top, RE>(
  encode: (
    sr: Effect.Effect<O.Option<S["Type"]>, Issue.Issue, S["EncodingServices"]>,
    options: AST.ParseOptions
  ) => Effect.Effect<O.Option<S["Type"]>, Issue.Issue, RE>
) {
  return (self: S): encodingMiddleware<S, RE> => {
    return new makeWithSchema$<S, encodingMiddleware<S, RE>>(
      AST.encodingMiddleware(self.ast, new Transformation.Middleware(identity, encode)),
      self
    )
  }
}

/**
 * @since 4.0.0
 */
export function catchDecoding<S extends Top>(
  f: (issue: Issue.Issue) => Effect.Effect<O.Option<S["Type"]>, Issue.Issue>
): (self: S) => S["~rebuild.out"] {
  return catchDecodingWithContext(f)
}

/**
 * @since 4.0.0
 */
export function catchDecodingWithContext<S extends Top, R = never>(
  f: (issue: Issue.Issue) => Effect.Effect<O.Option<S["Type"]>, Issue.Issue, R>
) {
  return (self: S): decodingMiddleware<S, S["DecodingServices"] | R> => {
    return self.pipe(decodingMiddleware(Effect.catchEager(f)))
  }
}

/**
 * @since 4.0.0
 */
export function catchEncoding<S extends Top>(
  f: (issue: Issue.Issue) => Effect.Effect<O.Option<S["Encoded"]>, Issue.Issue>
): (self: S) => S["~rebuild.out"] {
  return catchEncodingWithContext(f)
}

/**
 * @since 4.0.0
 */
export function catchEncodingWithContext<S extends Top, R = never>(
  f: (issue: Issue.Issue) => Effect.Effect<O.Option<S["Encoded"]>, Issue.Issue, R>
) {
  return (self: S): encodingMiddleware<S, S["EncodingServices"] | R> => {
    return self.pipe(encodingMiddleware(Effect.catchEager(f)))
  }
}

/**
 * @since 4.0.0
 */
export interface decodeTo<To extends Top, From extends Top, RD = never, RE = never> extends
  Bottom<
    To["Type"],
    From["Encoded"],
    To["DecodingServices"] | From["DecodingServices"] | RD,
    To["EncodingServices"] | From["EncodingServices"] | RE,
    To["ast"],
    decodeTo<To, From, RD, RE>,
    To["~annotate.in"],
    To["~type.make.in"],
    To["Iso"],
    To["~type.make"],
    To["~type.mutability"],
    To["~type.optionality"],
    To["~type.constructor.default"],
    From["~encoded.mutability"],
    From["~encoded.optionality"]
  >
{
  readonly from: From
  readonly to: To
}

/**
 * @since 4.0.0
 */
export interface compose<To extends Top, From extends Top> extends decodeTo<To, From> {}

class decodeTo$<To extends Top, From extends Top, RD, RE> extends make$<decodeTo<To, From, RD, RE>>
  implements decodeTo<To, From, RD, RE>
{
  override readonly ast: From["ast"]
  readonly from: From
  readonly to: To

  constructor(
    ast: From["ast"],
    from: From,
    to: To
  ) {
    super(ast, (ast) => new decodeTo$<To, From, RD, RE>(ast, from, to))
    this.ast = ast
    this.from = from
    this.to = to
  }
}

/**
 * @since 4.0.0
 */
export function decodeTo<To extends Top>(to: To): <From extends Top>(from: From) => compose<To, From>
export function decodeTo<To extends Top, From extends Top, RD = never, RE = never>(
  to: To,
  transformation: {
    readonly decode: Getter.Getter<NoInfer<To["Encoded"]>, NoInfer<From["Type"]>, RD>
    readonly encode: Getter.Getter<NoInfer<From["Type"]>, NoInfer<To["Encoded"]>, RE>
  }
): (from: From) => decodeTo<To, From, RD, RE>
export function decodeTo<To extends Top, From extends Top, RD = never, RE = never>(
  to: To,
  transformation?: {
    readonly decode: Getter.Getter<To["Encoded"], From["Type"], RD>
    readonly encode: Getter.Getter<From["Type"], To["Encoded"], RE>
  } | undefined
) {
  return (from: From) => {
    return new decodeTo$(
      AST.decodeTo(
        from.ast,
        to.ast,
        transformation ? Transformation.make(transformation) : Transformation.passthrough()
      ),
      from,
      to
    )
  }
}

/**
 * @since 4.0.0
 */
export function decode<S extends Top, RD = never, RE = never>(transformation: {
  readonly decode: Getter.Getter<S["Type"], S["Type"], RD>
  readonly encode: Getter.Getter<S["Type"], S["Type"], RE>
}) {
  return (self: S): decodeTo<typeCodec<S>, S, RD, RE> => {
    return self.pipe(decodeTo(typeCodec(self), transformation))
  }
}

/**
 * @since 4.0.0
 */
export function encodeTo<To extends Top>(
  to: To
): <From extends Top>(from: From) => decodeTo<From, To>
export function encodeTo<To extends Top, From extends Top, RD = never, RE = never>(
  to: To,
  transformation: {
    readonly decode: Getter.Getter<NoInfer<From["Encoded"]>, NoInfer<To["Type"]>, RD>
    readonly encode: Getter.Getter<NoInfer<To["Type"]>, NoInfer<From["Encoded"]>, RE>
  }
): (from: From) => decodeTo<From, To, RD, RE>
export function encodeTo<To extends Top, From extends Top, RD = never, RE = never>(
  to: To,
  transformation?: {
    readonly decode: Getter.Getter<From["Encoded"], To["Type"], RD>
    readonly encode: Getter.Getter<To["Type"], From["Encoded"], RE>
  }
) {
  return (from: From): decodeTo<From, To, RD, RE> => {
    return transformation ? to.pipe(decodeTo(from, transformation)) : to.pipe(decodeTo(from))
  }
}

/**
 * @since 4.0.0
 */
export function encode<S extends Top, RD = never, RE = never>(transformation: {
  readonly decode: Getter.Getter<S["Encoded"], S["Encoded"], RD>
  readonly encode: Getter.Getter<S["Encoded"], S["Encoded"], RE>
}) {
  return (self: S): decodeTo<S, encodedCodec<S>, RD, RE> => {
    return encodedCodec(self).pipe(decodeTo(self, transformation))
  }
}

/**
 * @since 4.0.0
 */
export interface withConstructorDefault<S extends Top> extends
  Bottom<
    S["Type"],
    S["Encoded"],
    S["DecodingServices"],
    S["EncodingServices"],
    S["ast"],
    withConstructorDefault<S>,
    S["~annotate.in"],
    S["~type.make.in"],
    S["Iso"],
    S["~type.make"],
    S["~type.mutability"],
    S["~type.optionality"],
    "with-default",
    S["~encoded.mutability"],
    S["~encoded.optionality"]
  >
{
  readonly schema: S
}

/**
 * @since 4.0.0
 */
export function withConstructorDefault<S extends Top & { readonly "~type.constructor.default": "no-default" }>(
  defaultValue: (
    input: O.Option<undefined>
    // `S["~type.make.in"]` instead of `S["Type"]` is intentional here because
    // it makes easier to define the default value if there are nested defaults
  ) => O.Option<S["~type.make.in"]> | Effect.Effect<O.Option<S["~type.make.in"]>>
) {
  return (self: S): withConstructorDefault<S> => {
    return new makeWithSchema$<S, withConstructorDefault<S>>(AST.withConstructorDefault(self.ast, defaultValue), self)
  }
}

/**
 * @since 4.0.0
 */
export interface withDecodingDefaultKey<S extends Top> extends decodeTo<S, optionalKey<encodedCodec<S>>> {
  readonly "~rebuild.out": withDecodingDefaultKey<S>
}

/**
 * @since 4.0.0
 */
export type DecodingDefaultOptions = {
  readonly encodingStrategy?: "omit" | "passthrough" | undefined
}

/**
 * **Options**
 *
 * - `encodingStrategy`: The strategy to use when encoding.
 *   - `passthrough`: (default) Pass the default value through to the output.
 *   - `omit`: Omit the value from the output.
 *
 * @since 4.0.0
 */
export function withDecodingDefaultKey<S extends Top>(
  defaultValue: () => S["Encoded"],
  options?: DecodingDefaultOptions
) {
  const encode = options?.encodingStrategy === "omit" ? Getter.omit() : Getter.passthrough()
  return (self: S): withDecodingDefaultKey<S> => {
    return optionalKey(encodedCodec(self)).pipe(decodeTo(self, {
      decode: Getter.withDefault(defaultValue),
      encode
    }))
  }
}

/**
 * @since 4.0.0
 */
export interface withDecodingDefault<S extends Top> extends decodeTo<S, optional<encodedCodec<S>>> {
  readonly "~rebuild.out": withDecodingDefault<S>
}

/**
 * **Options**
 *
 * - `encodingStrategy`: The strategy to use when encoding.
 *   - `passthrough`: (default) Pass the default value through to the output.
 *   - `omit`: Omit the value from the output.
 *
 * @since 4.0.0
 */
export function withDecodingDefault<S extends Top>(
  defaultValue: () => S["Encoded"],
  options?: DecodingDefaultOptions
) {
  const encode = options?.encodingStrategy === "omit" ? Getter.omit() : Getter.passthrough()
  return (self: S): withDecodingDefault<S> => {
    return optional(encodedCodec(self)).pipe(decodeTo(self, {
      decode: Getter.withDefault(defaultValue),
      encode
    }))
  }
}

/**
 * @since 4.0.0
 */
export interface tag<Tag extends AST.Literal> extends withConstructorDefault<Literal<Tag>> {
  readonly "~rebuild.out": tag<Tag>
}

/**
 * Creates a schema for a literal value that automatically provides itself as a
 * default.
 *
 * The `tag` function combines a literal schema with a constructor default,
 * making it perfect for discriminated unions and tagged data structures. The
 * tag value is automatically provided when the field is missing during
 * construction.
 *
 * @since 4.0.0
 */
export function tag<Tag extends AST.Literal>(literal: Tag): tag<Tag> {
  return Literal(literal).pipe(withConstructorDefault(() => O.some(literal)))
}

/**
 * @since 4.0.0
 */
export type TaggedStruct<Tag extends AST.Literal, Fields extends Struct.Fields> = Struct<
  { readonly _tag: tag<Tag> } & Fields
>

/**
 * A tagged struct is a struct that includes a `_tag` field. This field is used
 * to identify the specific variant of the object, which is especially useful
 * when working with union types.
 *
 * When using the `makeSync` method, the `_tag` field is optional and will be
 * added automatically. However, when decoding or encoding, the `_tag` field
 * must be present in the input.
 *
 * **Example** (Tagged struct as a shorthand for a struct with a `_tag` field)
 *
 * ```ts
 * import { Schema } from "effect/schema"
 *
 * // Defines a struct with a fixed `_tag` field
 * const tagged = Schema.TaggedStruct("A", {
 *   a: Schema.String
 * })
 *
 * // This is the same as writing:
 * const equivalent = Schema.Struct({
 *   _tag: Schema.tag("A"),
 *   a: Schema.String
 * })
 * ```
 *
 * **Example** (Accessing the literal value of the tag)
 *
 * ```ts
 * import { Schema } from "effect/schema"
 *
 * const tagged = Schema.TaggedStruct("A", {
 *   a: Schema.String
 * })
 *
 * // literal: "A"
 * const literal = tagged.fields._tag.schema.literal
 * ```
 *
 * @category Constructors
 * @since 4.0.0
 */
export function TaggedStruct<const Tag extends AST.Literal, const Fields extends Struct.Fields>(
  value: Tag,
  fields: Fields
): TaggedStruct<Tag, Fields> {
  return Struct({ _tag: tag(value), ...fields })
}

/**
 * Recursively flatten any nested Schema.Union members into a single tuple of leaf schemas.
 */
type Flatten<Schemas> = Schemas extends readonly [infer Head, ...infer Tail]
  ? Head extends Union<infer Inner> ? [...Flatten<Inner>, ...Flatten<Tail>]
  : [Head, ...Flatten<Tail>]
  : []

type TaggedUnionUtils<
  Tag extends PropertyKey,
  Members extends ReadonlyArray<Top & { readonly Type: { readonly [K in Tag]: PropertyKey } }>,
  Flattened extends ReadonlyArray<Top & { readonly Type: { readonly [K in Tag]: PropertyKey } }> = Flatten<
    Members
  >
> = {
  readonly cases: Simplify<{ [M in Flattened[number] as M["Type"][Tag]]: M }>
  readonly isAnyOf: <const Keys>(
    keys: ReadonlyArray<Keys>
  ) => (value: Members[number]["Type"]) => value is Extract<Members[number]["Type"], { _tag: Keys }>
  readonly guards: { [M in Flattened[number] as M["Type"][Tag]]: (u: unknown) => u is M["Type"] }
  readonly match: {
    <Output>(
      value: Members[number]["Type"],
      cases: { [M in Flattened[number] as M["Type"][Tag]]: (value: M["Type"]) => Output }
    ): Output
    <Output>(
      cases: { [M in Flattened[number] as M["Type"][Tag]]: (value: M["Type"]) => Output }
    ): (value: Members[number]["Type"]) => Output
  }
}

function getTag(tag: PropertyKey, ast: AST.AST): PropertyKey | undefined {
  if (AST.isTypeLiteral(ast)) {
    const ps = ast.propertySignatures.find((p) => p.name === tag)
    if (ps) {
      if (AST.isLiteralType(ps.type) && Predicate.isPropertyKey(ps.type.literal)) {
        return ps.type.literal
      } else if (AST.isUniqueSymbol(ps.type)) {
        return ps.type.symbol
      }
    }
  }
}

/**
 * @since 4.0.0
 * @experimental
 */
export type asTaggedUnion<
  Tag extends PropertyKey,
  Members extends ReadonlyArray<Top & { readonly Type: { readonly [K in Tag]: PropertyKey } }>
> = Union<Members> & TaggedUnionUtils<Tag, Members>

/**
 * @since 4.0.0
 * @experimental
 */
export function asTaggedUnion<const Tag extends PropertyKey>(tag: Tag) {
  return <const Members extends ReadonlyArray<Top & { readonly Type: { readonly [K in Tag]: PropertyKey } }>>(
    self: Union<Members>
  ): asTaggedUnion<Tag, Members> => {
    const cases: Record<PropertyKey, unknown> = {}
    const guards: Record<PropertyKey, (u: unknown) => boolean> = {}
    const isAnyOf = (keys: ReadonlyArray<PropertyKey>) => (value: Members[number]["Type"]) => keys.includes(value[tag])

    function process(schema: any) {
      const ast = schema.ast
      if (AST.isUnionType(ast)) {
        schema.members.forEach(process)
      } else if (AST.isTypeLiteral(ast)) {
        const value = getTag(tag, ast)
        if (value) {
          cases[value] = schema
          guards[value] = is(typeCodec(schema))
        }
      } else {
        throw new globalThis.Error("No literal found")
      }
    }

    process(self)

    function match() {
      if (arguments.length === 1) {
        const cases = arguments[0]
        return function(value: any) {
          return cases[value[tag]](value)
        }
      }
      const value = arguments[0]
      const cases = arguments[1]
      return cases[value[tag]](value)
    }

    return Object.assign(self, { cases, isAnyOf, guards, match }) as any
  }
}

/**
 * @since 4.0.0
 * @experimental
 */
export interface TaggedUnion<Cases extends Record<string, Top>> extends
  Bottom<
    { [K in keyof Cases]: Cases[K]["Type"] }[keyof Cases],
    { [K in keyof Cases]: Cases[K]["Encoded"] }[keyof Cases],
    { [K in keyof Cases]: Cases[K]["DecodingServices"] }[keyof Cases],
    { [K in keyof Cases]: Cases[K]["EncodingServices"] }[keyof Cases],
    AST.UnionType<AST.TypeLiteral>,
    TaggedUnion<Cases>,
    Annotations.Bottom<{ [K in keyof Cases]: Cases[K]["Type"] }[keyof Cases]>,
    { [K in keyof Cases]: Cases[K]["~type.make"] }[keyof Cases]
  >
{
  readonly cases: Cases
  readonly isAnyOf: <const Keys>(
    keys: ReadonlyArray<Keys>
  ) => (value: Cases[keyof Cases]["Type"]) => value is Extract<Cases[keyof Cases]["Type"], { _tag: Keys }>
  readonly guards: { [K in keyof Cases]: (u: unknown) => u is Cases[K]["Type"] }
  readonly match: {
    <Output>(
      value: Cases[keyof Cases]["Type"],
      cases: { [K in keyof Cases]: (value: Cases[K]["Type"]) => Output }
    ): Output
    <Output>(
      cases: { [K in keyof Cases]: (value: Cases[K]["Type"]) => Output }
    ): (value: Cases[keyof Cases]["Type"]) => Output
  }
}

class TaggedUnion$<Cases extends Record<string, Top>> extends make$<TaggedUnion<Cases>> implements TaggedUnion<Cases> {
  override readonly ast: AST.UnionType<AST.TypeLiteral>
  readonly cases: Cases
  readonly isAnyOf: <const Keys>(
    keys: ReadonlyArray<Keys>
  ) => (value: Cases[keyof Cases]["Type"]) => value is Extract<Cases[keyof Cases]["Type"], { _tag: Keys }>
  readonly guards: { [K in keyof Cases]: (u: unknown) => u is Cases[K]["Type"] }
  readonly match: {
    <Output>(
      value: Cases[keyof Cases]["Type"],
      cases: { [K in keyof Cases]: (value: Cases[K]["Type"]) => Output }
    ): Output
    <Output>(
      cases: { [K in keyof Cases]: (value: Cases[K]["Type"]) => Output }
    ): (value: Cases[keyof Cases]["Type"]) => Output
  }

  constructor(
    ast: AST.UnionType<AST.TypeLiteral>,
    cases: Cases,
    isAnyOf: <const Keys>(
      keys: ReadonlyArray<Keys>
    ) => (value: Cases[keyof Cases]["Type"]) => value is Extract<Cases[keyof Cases]["Type"], { _tag: Keys }>,
    guards: { [K in keyof Cases]: (u: unknown) => u is Cases[K]["Type"] },
    match: {
      <Output>(
        value: Cases[keyof Cases]["Type"],
        cases: { [K in keyof Cases]: (value: Cases[K]["Type"]) => Output }
      ): Output
      <Output>(
        cases: { [K in keyof Cases]: (value: Cases[K]["Type"]) => Output }
      ): (value: Cases[keyof Cases]["Type"]) => Output
    }
  ) {
    super(ast, (ast) => new TaggedUnion$(ast, cases, isAnyOf, guards, match))
    this.ast = ast
    this.cases = cases
    this.isAnyOf = isAnyOf
    this.guards = guards
    this.match = match
  }
}

/**
 * @since 4.0.0
 * @experimental
 */
export function TaggedUnion<const CasesByTag extends Record<string, Struct.Fields>>(
  casesByTag: CasesByTag
): TaggedUnion<{ readonly [K in keyof CasesByTag & string]: TaggedStruct<K, CasesByTag[K]> }> {
  const cases: any = {}
  const members: any = []
  for (const key of Object.keys(casesByTag)) {
    members.push(cases[key] = TaggedStruct(key, casesByTag[key]))
  }
  const union = Union(members)
  const { guards, isAnyOf, match } = asTaggedUnion("_tag")(union)
  return new TaggedUnion$(union.ast, cases, isAnyOf, guards, match) as any
}

/**
 * @since 4.0.0
 */
export interface Option<S extends Top> extends
  declareConstructor<
    O.Option<S["Type"]>,
    O.Option<S["Encoded"]>,
    readonly [S],
    { readonly _tag: "None" } | { readonly _tag: "Some"; readonly value: S["Iso"] }
  >
{
  readonly "~rebuild.out": Option<S>
}

/**
 * @category Option
 * @since 4.0.0
 */
export function Option<S extends Top>(value: S): Option<S> {
  return declareConstructor([value])<O.Option<S["Encoded"]>>()(
    ([value]) => (input, ast, options) => {
      if (O.isOption(input)) {
        if (O.isNone(input)) {
          return Effect.succeedNone
        }
        return ToParser.decodeUnknownEffect(value)(input.value, options).pipe(Effect.mapBothEager(
          {
            onSuccess: O.some,
            onFailure: (issue) => new Issue.Composite(ast, O.some(input), [new Issue.Pointer(["value"], issue)])
          }
        ))
      }
      return Effect.fail(new Issue.InvalidType(ast, O.some(input)))
    },
    {
      title: "Option",
      defaultIsoSerializer: ([value]) =>
        link<O.Option<S["Encoded"]>>()(
          Union([Struct({ _tag: Literal("Some"), value }), Struct({ _tag: Literal("None") })]),
          Transformation.transform({
            decode: (input) => input._tag === "None" ? O.none() : O.some(input.value),
            encode: (o) => (O.isSome(o) ? { _tag: "Some", value: o.value } as const : { _tag: "None" } as const)
          })
        ),
      arbitrary: {
        _tag: "Declaration",
        declaration: ([value]) => (fc, ctx) => {
          return fc.oneof(
            ctx?.isSuspend ? { maxDepth: 2, depthIdentifier: "Option" } : {},
            fc.constant(O.none()),
            value.map(O.some)
          )
        }
      },
      equivalence: {
        _tag: "Declaration",
        declaration: ([value]) => O.getEquivalence(value)
      },
      format: {
        _tag: "Declaration",
        declaration: ([value]) =>
          O.match({
            onNone: () => "none()",
            onSome: (t) => `some(${value(t)})`
          })
      }
    }
  )
}

/**
 * @since 4.0.0
 */
export interface OptionFromNullOr<S extends Top> extends decodeTo<Option<typeCodec<S>>, NullOr<S>> {
  readonly "~rebuild.out": OptionFromNullOr<S>
}

/**
 * Decodes a nullable, required value `T` to a required `Option<T>` value.
 *
 * Decoding:
 * - `null` is decoded as `None`
 * - other values are decoded as `Some`
 *
 * Encoding:
 * - `None` is encoded as `null`
 * - `Some` is encoded as the value
 *
 * @category Option
 * @since 4.0.0
 */
export function OptionFromNullOr<S extends Top>(schema: S): OptionFromNullOr<S> {
  return NullOr(schema).pipe(decodeTo(
    Option(typeCodec(schema)),
    Transformation.optionFromNullOr<any>()
  ))
}

/**
 * @since 4.0.0
 */
export interface OptionFromOptionalKey<S extends Top> extends decodeTo<Option<typeCodec<S>>, optionalKey<S>> {
  readonly "~rebuild.out": OptionFromOptionalKey<S>
}

/**
 * Decodes an optional value `A` to a required `Option<A>` value.
 *
 * Decoding:
 * - a missing key is decoded as `None`
 * - a present value is decoded as `Some`
 *
 * Encoding:
 * - `None` is encoded as missing key
 * - `Some` is encoded as the value
 *
 * @category Option
 * @since 4.0.0
 */
export function OptionFromOptionalKey<S extends Top>(schema: S): OptionFromOptionalKey<S> {
  return optionalKey(schema).pipe(decodeTo(
    Option(typeCodec(schema)),
    Transformation.optionFromOptionalKey()
  ))
}

/**
 * @since 4.0.0
 */
export interface OptionFromOptional<S extends Top> extends decodeTo<Option<typeCodec<S>>, optional<S>> {
  readonly "~rebuild.out": OptionFromOptional<S>
}

/**
 * Decodes an optional or `undefined` value `A` to an required `Option<A>`
 * value.
 *
 * Decoding:
 * - a missing key is decoded as `None`
 * - a present key with an `undefined` value is decoded as `None`
 * - all other values are decoded as `Some`
 *
 * Encoding:
 * - `None` is encoded as missing key
 * - `Some` is encoded as the value
 *
 * @category Option
 * @since 4.0.0
 */
export function OptionFromOptional<S extends Top>(schema: S): OptionFromOptional<S> {
  return optional(schema).pipe(decodeTo(
    Option(typeCodec(schema)),
    Transformation.optionFromOptional<any>()
  ))
}

/**
 * @since 4.0.0
 */
export interface Redacted<S extends Top>
  extends declareConstructor<Redacted_.Redacted<S["Type"]>, Redacted_.Redacted<S["Encoded"]>, readonly [S]>
{
  readonly "~rebuild.out": Redacted<S>
}

/**
 * Creates a schema for the `Redacted` type, providing secure handling of
 * sensitive information.
 *
 * If the wrapped schema fails, the issue will be redacted to prevent both
 * the actual value and the schema details from being exposed.
 *
 * **Options**
 *
 * - `label`: When provided, the schema will behave as follows:
 *   - Values will be validated against the label in addition to the wrapped schema
 *   - The default JSON serializer will deserialize into a `Redacted` instance with the label
 *   - The arbitrary generator will produce a `Redacted` instance with the label
 *   - The formatter will return the label
 *
 * **Default JSON serializer**
 *
 * The default JSON serializer will fail when attempting to serialize a `Redacted` value,
 * but it will deserialize a value into a `Redacted` instance.
 *
 * @category Constructors
 * @since 4.0.0
 */
export function Redacted<S extends Top>(value: S, options?: {
  readonly label?: string | undefined
}): Redacted<S> {
  return declareConstructor([value])<Redacted_.Redacted<S["Encoded"]>>()(
    ([value]) => (input, ast, poptions) => {
      if (Redacted_.isRedacted(input)) {
        const label: Effect.Effect<void, Issue.Issue, never> = Predicate.isString(options?.label)
          ? Effect.mapErrorEager(
            ToParser.decodeUnknownEffect(Literal(options.label))(input.label, poptions),
            (issue) => new Issue.Pointer(["label"], issue)
          )
          : Effect.void
        return Effect.flatMapEager(
          label,
          () =>
            ToParser.decodeUnknownEffect(value)(Redacted_.value(input), poptions).pipe(Effect.mapBothEager(
              {
                onSuccess: () => input,
                onFailure: (/** ignore the actual issue because of security reasons */) => {
                  const oinput = O.some(input)
                  return new Issue.Composite(ast, oinput, [
                    new Issue.Pointer(["value"], new Issue.InvalidValue(oinput))
                  ])
                }
              }
            ))
        )
      }
      return Effect.fail(new Issue.InvalidType(ast, O.some(input)))
    },
    {
      title: "Redacted",
      defaultIsoSerializer: ([value]) =>
        link<Redacted_.Redacted<S["Encoded"]>>()(
          value,
          {
            decode: Getter.transform((e) => Redacted_.make(e, { label: options?.label })),
            encode: Getter.forbidden((oe) =>
              "Cannot serialize Redacted" +
              (O.isSome(oe) && Predicate.isString(oe.value.label) ? ` with label: "${oe.value.label}"` : "")
            )
          }
        ),
      arbitrary: {
        _tag: "Declaration",
        declaration: ([value]) => () => value.map((a) => Redacted_.make(a, { label: options?.label }))
      },
      format: {
        _tag: "Declaration",
        declaration: () => globalThis.String
      },
      equivalence: {
        _tag: "Declaration",
        declaration: ([value]) => Redacted_.getEquivalence(value)
      }
    }
  )
}

/**
 * @since 4.0.0
 */
export interface CauseFailure<E extends Top, D extends Top> extends
  declareConstructor<
    Cause_.Failure<E["Type"]>,
    Cause_.Failure<E["Encoded"]>,
    readonly [E, D],
    CauseFailureIso<E, D>
  >
{
  readonly "~rebuild.out": CauseFailure<E, D>
}

/**
 * @since 4.0.0
 */
export type CauseFailureIso<E extends Top, D extends Top> = {
  readonly _tag: "Fail"
  readonly error: E["Iso"]
} | {
  readonly _tag: "Die"
  readonly error: D["Iso"]
} | {
  readonly _tag: "Interrupt"
  readonly fiberId: number | undefined
}

/**
 * @category Constructors
 * @since 4.0.0
 */
export function CauseFailure<E extends Top, D extends Top>(error: E, defect: D): CauseFailure<E, D> {
  return declareConstructor([error, defect])<Cause_.Failure<E["Encoded"]>>()(
    ([error, defect]) => (input, ast, options): Effect.Effect<Cause_.Failure<E["Type"]>, Issue.Issue> => {
      if (!Cause_.isFailure(input)) {
        return Effect.fail(new Issue.InvalidType(ast, O.some(input)))
      }
      switch (input._tag) {
        case "Fail":
          return ToParser.decodeUnknownEffect(error)(input.error, options).pipe(Effect.mapBothEager(
            {
              onSuccess: Cause_.failureFail,
              onFailure: (issue) => new Issue.Composite(ast, O.some(input), [new Issue.Pointer(["error"], issue)])
            }
          ))
        case "Die":
          return ToParser.decodeUnknownEffect(defect)(input.defect, options).pipe(Effect.mapBothEager(
            {
              onSuccess: Cause_.failureDie,
              onFailure: (issue) => new Issue.Composite(ast, O.some(input), [new Issue.Pointer(["defect"], issue)])
            }
          ))
        case "Interrupt":
          return Effect.succeed(input)
      }
    },
    {
      title: "Cause.Failure",
      defaultIsoSerializer: ([error, defect]) =>
        link<Cause_.Failure<E["Encoded"]>>()(
          Union([
            TaggedStruct("Fail", { error }),
            TaggedStruct("Die", { defect }),
            TaggedStruct("Interrupt", { fiberId: UndefinedOr(Finite) })
          ]),
          Transformation.transform({
            decode: (input) => {
              switch (input._tag) {
                case "Fail":
                  return Cause_.failureFail(input.error)
                case "Die":
                  return Cause_.failureDie(input.defect)
                case "Interrupt":
                  return Cause_.failureInterrupt(input.fiberId)
              }
            },
            encode: identity
          })
        ),
      arbitrary: {
        _tag: "Declaration",
        declaration: ([error, defect]) => (fc, ctx) => {
          return fc.oneof(
            ctx?.isSuspend ? { maxDepth: 2, depthIdentifier: "Cause.Failure" } : {},
            fc.constant(Cause_.failureInterrupt()),
            fc.integer({ min: 1 }).map(Cause_.failureInterrupt),
            error.map((e) => Cause_.failureFail(e)),
            defect.map((d) => Cause_.failureDie(d))
          )
        }
      },
      equivalence: {
        _tag: "Declaration",
        declaration: ([error, defect]) => (a, b) => {
          if (a._tag !== b._tag) return false
          switch (a._tag) {
            case "Fail":
              return error(a.error, (b as Cause_.Fail<unknown>).error)
            case "Die":
              return defect(a.defect, (b as Cause_.Die).defect)
            case "Interrupt":
              return Equal.equals(a.fiberId, (b as Cause_.Interrupt).fiberId)
          }
        }
      },
      format: {
        _tag: "Declaration",
        declaration: ([error, defect]) => (t) => {
          switch (t._tag) {
            case "Fail":
              return `Fail(${error(t.error)})`
            case "Die":
              return `Die(${defect(t.defect)})`
            case "Interrupt":
              return "Interrupt"
          }
        }
      }
    }
  )
}

/**
 * @since 4.0.0
 */
export interface Cause<E extends Top, D extends Top> extends
  declareConstructor<
    Cause_.Cause<E["Type"]>,
    Cause_.Cause<E["Encoded"]>,
    readonly [CauseFailure<E, D>],
    CauseIso<E, D>
  >
{
  readonly "~rebuild.out": Cause<E, D>
}

/**
 * @since 4.0.0
 */
export type CauseIso<E extends Top, D extends Top> = ReadonlyArray<CauseFailureIso<E, D>>

/**
 * @category Constructors
 * @since 4.0.0
 */
export function Cause<E extends Top, D extends Top>(error: E, defect: D): Cause<E, D> {
  return declareConstructor([CauseFailure(error, defect)])<Cause_.Cause<E["Encoded"]>>()(
    ([failure]) => (input, ast, options) => {
      if (!Cause_.isCause(input)) {
        return Effect.fail(new Issue.InvalidType(ast, O.some(input)))
      }
      return ToParser.decodeUnknownEffect(Array(failure))(input.failures, options).pipe(Effect.mapBothEager(
        {
          onSuccess: Cause_.fromFailures,
          onFailure: (issue) => new Issue.Composite(ast, O.some(input), [new Issue.Pointer(["failures"], issue)])
        }
      ))
    },
    {
      title: "Cause",
      defaultIsoSerializer: ([failure]) =>
        link<Cause_.Cause<E["Encoded"]>>()(
          Array(failure),
          Transformation.transform({
            decode: (failures) => Cause_.fromFailures(failures),
            encode: ({ failures }) => failures
          })
        ),
      arbitrary: {
        _tag: "Declaration",
        declaration: ([failure]) => (fc, ctx) =>
          fc.array(failure, ctx?.constraints?.ArrayConstraints).map((failures) => Cause_.fromFailures(failures))
      },
      equivalence: {
        _tag: "Declaration",
        declaration: ([failure]) => (a, b) => Arr.getEquivalence(failure)(a.failures, b.failures)
      },
      format: {
        _tag: "Declaration",
        declaration: ([failure]) => (t) => {
          return `Cause([${t.failures.map((f) => failure(f)).join(", ")}])`
        }
      }
    }
  )
}

/**
 * @since 4.0.0
 */
export interface Error extends instanceOf<globalThis.Error> {
  readonly "~rebuild.out": Error
}

const ErrorJsonEncoded = Struct({
  message: String,
  name: optionalKey(String),
  stack: optionalKey(String)
})

/**
 * A schema that represents `Error` objects.
 *
 * The default json serializer decodes to a struct with `name` and `message`
 * properties (stack is omitted for security).
 *
 * @category Schemas
 * @since 4.0.0
 */
export const Error: Error = instanceOf(globalThis.Error, {
  title: "Error",
  defaultJsonSerializer: () =>
    link<globalThis.Error>()(
      ErrorJsonEncoded,
      Transformation.error()
    )
})

/**
 * @since 4.0.0
 */
export interface Defect extends
  Union<
    readonly [
      String,
      decodeTo<
        Error,
        Struct<{
          readonly message: String
          readonly name: optionalKey<String>
          readonly stack: optionalKey<String>
        }>
      >,
      decodeTo<Unknown, String>
    ]
  >
{
  readonly "~rebuild.out": Defect
}

/**
 * A schema that represents defects.
 *
 * This schema can handle both string-based error messages and structured Error objects.
 *
 * When encoding:
 * - A string returns the string as-is
 * - An Error object returns a struct with `name` and `message` properties (stack is omitted for security)
 * - Other values are converted to their string representation:
 *   - if the value has a custom `toString` method, it will be called
 *   - otherwise, the value will be converted to a string using `JSON.stringify`
 *
 * When decoding:
 * - A string input returns the string as-is
 * - A struct with `message`, `name`, and `stack` properties is converted to an Error object
 *
 * @category Constructors
 * @since 4.0.0
 */
export const Defect: Defect = Union([
  String,
  // error from struct
  ErrorJsonEncoded.pipe(decodeTo(Error, Transformation.error())),
  // unknown from string
  String.pipe(decodeTo(
    Unknown,
    {
      decode: Getter.passthrough(),
      encode: Getter.transform((a) => {
        if (Predicate.isRecord(a)) return InternalEffect.causePrettyMessage(a)
        return formatJson(a)
      })
    }
  ))
])

/**
 * @since 4.0.0
 */
export interface Exit<A extends Top, E extends Top, D extends Top> extends
  declareConstructor<
    Exit_.Exit<A["Type"], E["Type"]>,
    Exit_.Exit<A["Encoded"], E["Encoded"]>,
    readonly [A, Cause<E, D>],
    ExitIso<A, E, D>
  >
{
  readonly "~rebuild.out": Exit<A, E, D>
}

/**
 * @since 4.0.0
 */
export type ExitIso<A extends Top, E extends Top, D extends Top> = {
  readonly _tag: "Success"
  readonly value: A["Iso"]
} | {
  readonly _tag: "Failure"
  readonly cause: CauseIso<E, D>
}

/**
 * @category Constructors
 * @since 4.0.0
 */
export function Exit<A extends Top, E extends Top, D extends Top>(value: A, error: E, defect: D): Exit<A, E, D> {
  return declareConstructor([value, Cause(error, defect)])<Exit_.Exit<A["Encoded"], E["Encoded"]>>()(
    ([value, cause]) => (input, ast, options): Effect.Effect<Exit_.Exit<A["Type"], E["Type"]>, Issue.Issue> => {
      if (!Exit_.isExit(input)) {
        return Effect.fail(new Issue.InvalidType(ast, O.some(input)))
      }
      switch (input._tag) {
        case "Success":
          return ToParser.decodeUnknownEffect(value)(input.value, options).pipe(Effect.mapBothEager(
            {
              onSuccess: Exit_.succeed,
              onFailure: (issue) => new Issue.Composite(ast, O.some(input), [new Issue.Pointer(["value"], issue)])
            }
          ))
        case "Failure":
          return ToParser.decodeUnknownEffect(cause)(input.cause, options).pipe(Effect.mapBothEager(
            {
              onSuccess: Exit_.failCause,
              onFailure: (issue) => new Issue.Composite(ast, O.some(input), [new Issue.Pointer(["cause"], issue)])
            }
          ))
      }
    },
    {
      title: "Exit",
      defaultIsoSerializer: ([value, cause]) =>
        link<Exit_.Exit<A["Encoded"], E["Encoded"]>>()(
          Union([
            TaggedStruct("Success", { value }),
            TaggedStruct("Failure", { cause })
          ]),
          Transformation.transform({
            decode: (encoded): Exit_.Exit<A["Encoded"], E["Encoded"]> =>
              encoded._tag === "Success" ? Exit_.succeed(encoded.value) : Exit_.failCause(encoded.cause),
            encode: (exit) =>
              Exit_.isSuccess(exit)
                ? { _tag: "Success", value: exit.value } as const
                : { _tag: "Failure", cause: exit.cause } as const
          })
        ),
      arbitrary: {
        _tag: "Declaration",
        declaration: ([value, cause]) => (fc, ctx) =>
          fc.oneof(
            ctx?.isSuspend ? { maxDepth: 2, depthIdentifier: "Exit" } : {},
            value.map((v) => Exit_.succeed(v)),
            cause.map((cause) => Exit_.failCause(cause))
          )
      },
      equivalence: {
        _tag: "Declaration",
        declaration: ([value, cause]) => (a, b) => {
          if (a._tag !== b._tag) return false
          switch (a._tag) {
            case "Success":
              return value(a.value, (b as Exit_.Success<A["Type"]>).value)
            case "Failure":
              return cause(a.cause, (b as Exit_.Failure<E["Type"], D["Type"]>).cause)
          }
        }
      },
      format: {
        _tag: "Declaration",
        declaration: ([value, cause]) => (t) => {
          switch (t._tag) {
            case "Success":
              return `Exit.Success(${value(t.value)})`
            case "Failure":
              return `Exit.Failure(${cause(t.cause)})`
          }
        }
      }
    }
  )
}

/**
 * A schema for non-empty strings. Validates that a string has at least one
 * character.
 *
 * @since 4.0.0
 */
export const NonEmptyString = String.check(Check.nonEmpty())

/**
 * A schema representing a single character.
 *
 * @since 4.0.0
 */
export const Char = String.check(Check.length(1))

/**
 * @since 4.0.0
 */
export interface Map$<Key extends Top, Value extends Top> extends
  declareConstructor<
    globalThis.Map<Key["Type"], Value["Type"]>,
    globalThis.Map<Key["Encoded"], Value["Encoded"]>,
    readonly [Key, Value],
    ReadonlyArray<readonly [Key["Iso"], Value["Iso"]]>
  >
{
  readonly "~rebuild.out": Map$<Key, Value>
}

/**
 * Creates a schema that validates a Map where keys and values must conform to
 * the provided schemas.
 *
 * @category Constructors
 * @since 4.0.0
 */
export function Map<Key extends Top, Value extends Top>(key: Key, value: Value): Map$<Key, Value> {
  return declareConstructor([key, value])<globalThis.Map<Key["Encoded"], Value["Encoded"]>>()(
    ([key, value]) => (input, ast, options) => {
      if (input instanceof globalThis.Map) {
        const array = Array(Tuple([key, value]))
        return ToParser.decodeUnknownEffect(array)([...input], options).pipe(Effect.mapBothEager(
          {
            onSuccess: (array: ReadonlyArray<readonly [Key["Type"], Value["Type"]]>) => new globalThis.Map(array),
            onFailure: (issue) => new Issue.Composite(ast, O.some(input), [new Issue.Pointer(["entries"], issue)])
          }
        ))
      }
      return Effect.fail(new Issue.InvalidType(ast, O.some(input)))
    },
    {
      title: "Map",
      defaultIsoSerializer: ([key, value]) =>
        link<globalThis.Map<Key["Encoded"], Value["Encoded"]>>()(
          Array(Tuple([key, value])),
          Transformation.transform({
            decode: (entries) => new globalThis.Map(entries),
            encode: (map) => [...map.entries()]
          })
        ),
      arbitrary: {
        _tag: "Declaration",
        declaration: ([key, value]) => (fc, ctx) => {
          return fc.oneof(
            ctx?.isSuspend ? { maxDepth: 2, depthIdentifier: "Map" } : {},
            fc.constant([]),
            fc.array(fc.tuple(key, value), ctx?.constraints?.ArrayConstraints)
          ).map((as) => new globalThis.Map(as))
        }
      },
      equivalence: {
        _tag: "Declaration",
        declaration: ([key, value]) => {
          const entries = Arr.getEquivalence(
            Equivalence.make<[Key["Type"], Value["Type"]]>(([ka, va], [kb, vb]) => key(ka, kb) && value(va, vb))
          )
          return Equivalence.make((a, b) =>
            entries(globalThis.Array.from(a.entries()).sort(), globalThis.Array.from(b.entries()).sort())
          )
        }
      },
      format: {
        _tag: "Declaration",
        declaration: ([key, value]) => (t) => {
          const size = t.size
          if (size === 0) {
            return "Map(0) {}"
          }
          const entries = globalThis.Array.from(t.entries()).sort().map(([k, v]) => `${key(k)} => ${value(v)}`)
          return `Map(${size}) { ${entries.join(", ")} }`
        }
      }
    }
  )
}

/**
 * @since 4.0.0
 */
export interface Opaque<Self, S extends Top, Brand> extends
  Bottom<
    Self,
    S["Encoded"],
    S["DecodingServices"],
    S["EncodingServices"],
    S["ast"],
    S["~rebuild.out"],
    S["~annotate.in"],
    S["~type.make.in"],
    S["Iso"],
    S["~type.make"],
    S["~type.mutability"],
    S["~type.optionality"],
    S["~type.constructor.default"],
    S["~encoded.mutability"],
    S["~encoded.optionality"]
  >
{
  new(_: never): S["Type"] & Brand
}

/**
 * @since 4.0.0
 */
export function Opaque<Self, Brand = {}>() {
  return <S extends Top>(schema: S): Opaque<Self, S, Brand> & Omit<S, "Type" | "Encoded"> => {
    // eslint-disable-next-line @typescript-eslint/no-extraneous-class
    class Opaque {}
    Object.setPrototypeOf(Opaque, schema)
    return Opaque as any
  }
}

/**
 * @since 4.0.0
 */
export interface instanceOf<T, Iso = T> extends declareConstructor<T, T, readonly [], Iso> {
  readonly "~rebuild.out": instanceOf<T, Iso>
}

/**
 * Creates a schema that validates an instance of a specific class constructor.
 *
 * It is recommended to add the `defaultJsonSerializer` annotation to the schema.
 *
 * @category Constructors
 * @since 4.0.0
 */
export function instanceOf<C extends abstract new(...args: any) => any, Iso = InstanceType<C>>(
  constructor: C,
  annotations?: Annotations.Declaration<InstanceType<C>, readonly []> | undefined
): instanceOf<InstanceType<C>, Iso> {
  return declare((u): u is InstanceType<C> => u instanceof constructor, annotations)
}

/**
 * @since 4.0.0
 * @experimental
 */
export function link<T>() { // TODO: better name
  return <To extends Top>(
    encodeTo: To,
    transformation: {
      readonly decode: Getter.Getter<T, NoInfer<To["Type"]>>
      readonly encode: Getter.Getter<NoInfer<To["Type"]>, T>
    }
  ): AST.Link => {
    return new AST.Link(encodeTo.ast, Transformation.make(transformation))
  }
}

/**
 * @since 4.0.0
 */
export interface URL extends instanceOf<globalThis.URL> {
  readonly "~rebuild.out": URL
}

/**
 * A schema for JavaScript `URL` objects.
 *
 * **Default JSON serializer**
 * - encodes `URL` as a `string`.
 *
 * @since 4.0.0
 */
export const URL: URL = instanceOf(
  globalThis.URL,
  {
    title: "URL",
    defaultJsonSerializer: () =>
      link<globalThis.URL>()(
        String,
        Transformation.transformOrFail({
          decode: (s) =>
            Effect.try({
              try: () => new globalThis.URL(s),
              catch: (e) => new Issue.InvalidValue(O.some(s), { message: globalThis.String(e) })
            }),
          encode: (url) => Effect.succeed(url.toString())
        })
      ),
    arbitrary: {
      _tag: "Declaration",
      declaration: () => (fc) => fc.webUrl().map((s) => new globalThis.URL(s))
    },
    equivalence: {
      _tag: "Declaration",
      declaration: () => (a, b) => a.toString() === b.toString()
    }
  }
)

/**
 * @since 4.0.0
 */
export interface Date extends instanceOf<globalThis.Date> {
  readonly "~rebuild.out": Date
}

/**
 * A schema for JavaScript `Date` objects.
 *
 * This schema accepts any `Date` instance, including invalid dates (e.g., `new
 * Date("invalid")`). For validating only valid dates, use `ValidDate` instead.
 *
 * @since 4.0.0
 */
export const Date: Date = instanceOf(
  globalThis.Date,
  {
    title: "Date",
    defaultJsonSerializer: () =>
      link<globalThis.Date>()(
        String,
        Transformation.transform({
          decode: (s) => new globalThis.Date(s),
          encode: (date) => date.toISOString()
        })
      ),
    arbitrary: {
      _tag: "Declaration",
      declaration: () => (fc, ctx) => fc.date(ctx?.constraints?.DateConstraints)
    }
  }
)

/**
 * @since 4.0.0
 */
export interface ValidDate extends Date {
  readonly "~rebuild.out": ValidDate
}

/**
 * A schema for **valid** JavaScript `Date` objects.
 *
 * This schema accepts `Date` instances but rejects invalid dates (such as `new
 * Date("invalid")`).
 *
 * @since 4.0.0
 */
export const ValidDate = Date.check(Check.validDate())

/**
 * @since 4.0.0
 */
export interface Duration extends declare<Duration_.Duration> {
  readonly "~rebuild.out": Duration
}

/**
 * A schema for `Duration` values.
 *
 * **Default JSON serializer**
 * - encodes `Duration` as a `string`
 *
 * @since 4.0.0
 */
export const Duration: Duration = declare(
  Duration_.isDuration,
  {
    title: "Duration",
    defaultJsonSerializer: () =>
      link<Duration_.Duration>()(
        Union([Number, BigInt, Literal("Infinity")]),
        Transformation.transform({
          decode: (value) => {
            if (value === "Infinity") return Duration_.infinity
            if (Predicate.isBigInt(value)) return Duration_.nanos(value)
            return Duration_.millis(value)
          },
          encode: (duration) => {
            switch (duration.value._tag) {
              case "Infinity":
                return "Infinity"
              case "Nanos":
                return duration.value.nanos
              case "Millis":
                return duration.value.millis
            }
          }
        })
      ),
    arbitrary: {
      _tag: "Declaration",
      declaration: () => (fc) =>
        fc.oneof(
          fc.constant(Duration_.infinity),
          fc.bigInt({ min: 0n }).map(Duration_.nanos),
          fc.maxSafeNat().map(Duration_.millis)
        )
    },
    format: {
      _tag: "Declaration",
      declaration: () => globalThis.String
    },
    equivalence: {
      _tag: "Declaration",
      declaration: () => Duration_.Equivalence
    }
  }
)

/**
 * @since 4.0.0
 */
export interface UnknownFromJsonString extends decodeTo<Unknown, String> {
  readonly "~rebuild.out": UnknownFromJsonString
}

/**
 * A transformation schema that decodes a JSON-encoded string into an `unknown` value.
 *
 * Decoding:
 * - A `string` is decoded as an `unknown` value.
 * - If the string is not valid JSON, decoding fails.
 *
 * Encoding:
 * - Any value is encoded as a JSON string using `JSON.stringify`.
 * - If the value is not a valid JSON value, encoding fails.
 *
 * **Example**
 *
 * ```ts
 * import { Schema } from "effect/schema"
 *
 * Schema.decodeUnknownSync(Schema.UnknownFromJsonString)(`{"a":1,"b":2}`)
 * // => { a: 1, b: 2 }
 * ```
 *
 * @since 4.0.0
 */
export const UnknownFromJsonString: UnknownFromJsonString = String.annotate({
  description: "a string that will be decoded as JSON"
}).pipe(
  decodeTo(Unknown, Transformation.unknownFromJsonString())
)

/**
 * @since 4.0.0
 */
export interface fromJsonString<S extends Top> extends decodeTo<S, UnknownFromJsonString> {
  readonly "~rebuild.out": fromJsonString<S>
}

/**
 * Returns a schema that decodes a JSON string and then decodes the parsed value
 * using the given schema.
 *
 * This is useful when working with JSON-encoded strings where the actual
 * structure of the value is known and described by an existing schema.
 *
 * The resulting schema first parses the input string as JSON, and then runs the
 * provided schema on the parsed result.
 *
 * **Example**
 *
 * ```ts
 * import { Schema } from "effect/schema"
 *
 * const schema = Schema.Struct({ a: Schema.Number })
 * const schemaFromJsonString = Schema.fromJsonString(schema)
 *
 * Schema.decodeUnknownSync(schemaFromJsonString)(`{"a":1,"b":2}`)
 * // => { a: 1 }
 * ```
 *
 * **Json Schema Generation**
 *
 * When using `fromJsonString` with `draft-2020-12` or `openApi3.1`, the
 * resulting schema will be a JSON Schema with a `contentSchema` property that
 * contains the JSON Schema for the given schema.
 *
 * **Example**
 *
 * ```ts
 * import { Schema, ToJsonSchema } from "effect/schema"
 *
 * const original = Schema.Struct({ a: Schema.String })
 * const schema = Schema.fromJsonString(original)
 *
 * const jsonSchema = ToJsonSchema.makeDraft2020_12(schema)
 *
 * console.log(JSON.stringify(jsonSchema, null, 2))
 * // Output:
 * // {
 * //   "$schema": "https://json-schema.org/draft/2020-12/schema",
 * //   "type": "string",
 * //   "contentMediaType": "application/json",
 * //   "contentSchema": {
 * //     "type": "object",
 * //     "properties": {
 * //       "a": {
 * //         "type": "string"
 * //       }
 * //     },
 * //     "required": [
 * //       "a"
 * //     ],
 * //     "additionalProperties": false
 * //   }
 * // }
 * ```
 *
 * @since 4.0.0
 */
export function fromJsonString<S extends Top>(schema: S): fromJsonString<S> {
  return UnknownFromJsonString.pipe(decodeTo(schema)).annotate({
    jsonSchema: {
      _tag: "Override",
      override: (ctx: ToJsonSchema.Annotation.OverrideContext) => {
        switch (ctx.target) {
          case "draft-07":
            return {
              "type": "string",
              "description": "a string that will be decoded as JSON"
            }
          case "draft-2020-12":
            return {
              "type": "string",
              "description": "a string that will be decoded as JSON",
              "contentMediaType": "application/json",
              "contentSchema": ctx.make(schema.ast)
            }
        }
      }
    }
  })
}

/**
 * @since 4.0.0
 */
export interface Finite extends Number {
  readonly "~rebuild.out": Finite
}

/**
 * A schema for finite numbers, rejecting `NaN`, `Infinity`, and `-Infinity`.
 *
 * @since 4.0.0
 */
export const Finite = Number.check(Check.finite())

/**
 * A schema for integers, rejecting `NaN`, `Infinity`, and `-Infinity`.
 *
 * @since 4.0.0
 */
export const Int = Number.check(Check.int())

/**
 * @since 4.0.0
 */
export interface FiniteFromString extends decodeTo<Number, String> {
  readonly "~rebuild.out": FiniteFromString
}

/**
 * A transformation schema that parses a string into a finite number.
 *
 * Decoding:
 * - A `string` is decoded as a finite number, rejecting `NaN`, `Infinity`, and
 *   `-Infinity` values.
 *
 * Encoding:
 * - A finite number is encoded as a `string`.
 *
 * @since 4.0.0
 */
export const FiniteFromString: FiniteFromString = String.annotate({
  description: "a string that will be decoded as a finite number"
}).pipe(decodeTo(
  Finite,
  Transformation.numberFromString
))

/**
 * A schema for strings that contains no leading or trailing whitespaces.
 *
 * @since 4.0.0
 */
export const Trimmed = String.check(Check.trimmed())

/**
 * A transformation schema that trims whitespace from a string.
 *
 * Decoding:
 * - A `string` is decoded as a string with no leading or trailing whitespaces.
 *
 * Encoding:
 * - The trimmed string is encoded as is.
 *
 * @since 4.0.0
 */
export const Trim = String.annotate({
  description: "a string that will be trimmed"
}).pipe(decodeTo(Trimmed, Transformation.trim()))

//
// Class APIs
//

/**
 * @since 4.0.0
 */
export interface Class<Self, S extends Top & { readonly fields: Struct.Fields }, Inherited> extends
  Bottom<
    Self,
    S["Encoded"],
    S["DecodingServices"],
    S["EncodingServices"],
    AST.Declaration,
    decodeTo<declareConstructor<Self, S["Encoded"], readonly [S], S["Iso"]>, S>,
    Annotations.Declaration<Self, readonly [S]>,
    S["~type.make.in"],
    S["Iso"],
    Self,
    S["~type.mutability"],
    S["~type.optionality"],
    S["~type.constructor.default"],
    S["~encoded.mutability"],
    S["~encoded.optionality"]
  >
{
  new(props: S["~type.make.in"], options?: MakeOptions): S["Type"] & Inherited
  readonly identifier: string
  readonly fields: S["fields"]
}

/**
 * Not all classes are extendable (e.g. `RequestClass`).
 *
 * @since 4.0.0
 */
export interface ExtendableClass<Self, S extends Top & { readonly fields: Struct.Fields }, Inherited>
  extends Class<Self, S, Inherited>
{
  extend<Extended>(
    identifier: string
  ): <NewFields extends Struct.Fields>(
    fields: NewFields,
    annotations?: Annotations.Declaration<Extended, readonly [Struct<Simplify<Merge<S["fields"], NewFields>>>]>
  ) => ExtendableClass<Extended, Struct<Simplify<Merge<S["fields"], NewFields>>>, Self>
}

const immerable: unique symbol = globalThis.Symbol.for("immer-draftable") as any

function makeClass<
  Self,
  S extends Top & {
    readonly Type: object
    readonly fields: Struct.Fields
  },
  Inherited extends new(...args: ReadonlyArray<any>) => any
>(
  Inherited: Inherited,
  identifier: string,
  schema: S,
  annotations?: Annotations.Declaration<Self, readonly [S]>
): any {
  const getClassSchema = getClassSchemaFactory(schema, identifier, annotations)

  return class extends Inherited {
    constructor(...[input, options]: ReadonlyArray<any>) {
      if (options?.disableValidation) {
        super(input, options)
      } else {
        const validated = schema.makeSync(input, options)
        super({ ...input, ...validated }, { ...options, disableValidation: true })
      }
    }

    static readonly [TypeId] = TypeId
    static readonly [immerable] = true

    declare static readonly "~rebuild.out": Class<Self, S, Self>
    declare static readonly "~annotate.in": Annotations.Declaration<Self, readonly [S]>

    declare static readonly "Type": Self
    declare static readonly "Encoded": S["Encoded"]
    declare static readonly "DecodingServices": S["DecodingServices"]
    declare static readonly "EncodingServices": S["EncodingServices"]

    declare static readonly "~type.make.in": S["~type.make.in"]
    declare static readonly "~type.make": Self
    declare static readonly "~type.constructor.default": S["~type.constructor.default"]
    declare static readonly "Iso": S["Iso"]

    declare static readonly "~type.mutability": S["~type.mutability"]
    declare static readonly "~type.optionality": S["~type.optionality"]
    declare static readonly "~encoded.mutability": S["~encoded.mutability"]
    declare static readonly "~encoded.optionality": S["~encoded.optionality"]

    static readonly identifier = identifier
    static readonly fields = schema.fields

    static get ast(): AST.Declaration {
      return getClassSchema(this).ast
    }
    static pipe() {
      return Pipeable.pipeArguments(this, arguments)
    }
    static rebuild(ast: AST.Declaration) {
      return getClassSchema(this).rebuild(ast)
    }
    static makeSync(input: S["~type.make.in"], options?: MakeOptions): Self {
      return new this(input, options)
    }
    static annotate(annotations: Annotations.Declaration<Self, readonly [S]>) {
      return this.rebuild(AST.annotate(this.ast, annotations))
    }
    static annotateKey(annotations: Annotations.Key<Self>) {
      return this.rebuild(AST.annotateKey(this.ast, annotations))
    }
    static check(...checks: readonly [Check.Check<Self>, ...Array<Check.Check<Self>>]) {
      return this.rebuild(AST.appendChecks(this.ast, checks))
    }
    static extend<Extended>(
      identifier: string
    ): <NewFields extends Struct.Fields>(
      fields: NewFields,
      annotations?: Annotations.Declaration<Extended, readonly [Struct<Simplify<Merge<S["fields"], NewFields>>>]>
    ) => Class<Extended, Struct<Simplify<Merge<S["fields"], NewFields>>>, Self> {
      return (newFields, annotations) => {
        const fields = { ...schema.fields, ...newFields }
        const struct: any = new Struct$(AST.struct(fields, schema.ast.checks), fields)
        return makeClass(this, identifier, struct, annotations)
      }
    }
  }
}

function getClassTransformation(self: new(...args: ReadonlyArray<any>) => any) {
  return new Transformation.Transformation<any, any, never, never>(
    Getter.transform((input) => new self(input)),
    Getter.passthrough()
  )
}

function getClassSchemaFactory<S extends Top>(
  from: S,
  identifier: string,
  annotations: Annotations.Declaration<any, readonly [S]> | undefined
) {
  let memo: decodeTo<declareConstructor<any, S["Encoded"], readonly [S]>, S> | undefined
  return <Self extends (new(...args: ReadonlyArray<any>) => any) & { readonly identifier: string }>(
    self: Self
  ): decodeTo<declareConstructor<Self, S["Encoded"], readonly [S]>, S> => {
    if (memo === undefined) {
      const to = make<declareConstructor<Self, S["Encoded"], readonly [S]>>(
        new AST.Declaration(
          [from.ast],
          () => (input, ast) => {
            return input instanceof self ?
              Effect.succeed(input) :
              Effect.fail(new Issue.InvalidType(ast, O.some(input)))
          },
          Annotations.combine({
            defaultIsoSerializer: ([from]: readonly [any]) => new AST.Link(from.ast, getClassTransformation(self)),
            arbitrary: {
              _tag: "Declaration",
              declaration: ([from]: readonly [any]) => () => from.map((args: any) => new self(args))
            },
            format: {
              _tag: "Declaration",
              declaration: ([from]: readonly [any]) => (t: any) => `${self.identifier}(${from(t)})`
            }
          }, annotations)
        )
      )
      memo = from.pipe(
        decodeTo(
          to,
          getClassTransformation(self)
        )
      ).annotate({ identifier })
    }
    return memo
  }
}

/**
 * @category Constructors
 * @since 4.0.0
 */
export const Class: {
  <Self, Brand = {}>(id: string): {
    <const Fields extends Struct.Fields>(
      fields: Fields,
      annotations?: Annotations.Declaration<Self, readonly [Struct<Fields>]>
    ): ExtendableClass<Self, Struct<Fields>, Brand>
    <S extends Struct<Struct.Fields>>(
      schema: S,
      annotations?: Annotations.Declaration<Self, readonly [S]>
    ): ExtendableClass<Self, S, Brand>
  }
} = <Self, Brand = {}>(id: string) =>
(
  schema: Struct.Fields | Struct<Struct.Fields>,
  annotations?: Annotations.Declaration<Self, readonly [Struct<Struct.Fields>]>
): ExtendableClass<Self, Struct<Struct.Fields>, Brand> => {
  const struct = isSchema(schema) ? schema : Struct(schema)
  return makeClass(Data.Class, id, struct, annotations)
}

/**
 * @since 4.0.0
 */
export interface ErrorClass<Self, S extends Top & { readonly fields: Struct.Fields }, Inherited>
  extends ExtendableClass<Self, S, Inherited>
{}

/**
 * @category Constructors
 * @since 4.0.0
 */
export const ErrorClass: {
  <Self, Brand = {}>(id: string): {
    <const Fields extends Struct.Fields>(
      fields: Fields,
      annotations?: Annotations.Declaration<Self, readonly [Struct<Fields>]>
    ): ErrorClass<Self, Struct<Fields>, Cause_.YieldableError & Brand>
    <S extends Struct<Struct.Fields>>(
      schema: S,
      annotations?: Annotations.Declaration<Self, readonly [S]>
    ): ErrorClass<Self, S, Cause_.YieldableError & Brand>
  }
} = <Self, Brand = {}>(id: string) =>
(
  schema: Struct.Fields | Struct<Struct.Fields>,
  annotations?: Annotations.Declaration<Self, readonly [Struct<Struct.Fields>]>
): ErrorClass<Self, Struct<Struct.Fields>, Cause_.YieldableError & Brand> => {
  const struct = isSchema(schema) ? schema : Struct(schema)
  return makeClass(core.Error, id, struct, annotations)
}

/**
 * @since 4.0.0
 */
export interface RequestClass<
  Self,
  Payload extends Struct<Struct.Fields>,
  Success extends Top,
  Error extends Top,
  Inherited
> extends Class<Self, Payload, Inherited> {
  readonly payload: Payload
  readonly success: Success
  readonly error: Error
}

/**
 * @category Constructors
 * @since 4.0.0
 */
export const RequestClass =
  <Self, Brand = {}>(id: string) =>
  <Payload extends Struct<Struct.Fields>, Success extends Top, Error extends Top>(
    options: {
      readonly payload: Payload
      readonly success: Success
      readonly error: Error
      readonly annotations?: Annotations.Declaration<Self, readonly [Payload]>
    }
  ): RequestClass<
    Self,
    Payload,
    Success,
    Error,
    Request.Request<
      Success["Type"],
      Error["Type"],
      Success["DecodingServices"] | Success["EncodingServices"] | Error["DecodingServices"] | Error["EncodingServices"]
    > & Brand
  > => {
    return class RequestClass extends makeClass(Request.Class, id, options.payload, options.annotations) {
      static readonly payload = options.payload
      static readonly success = options.success
      static readonly error = options.error
    } as any
  }

/**
 * @since 4.0.0
 */
export const PropertyKey = Union([Symbol, String, Finite])

/**
 * @since 4.0.0
 */
export const StandardSchemaV1FailureResult = Struct({
  issues: Array(Struct({
    message: String,
    path: optional(Array(Union([PropertyKey, Struct({ key: PropertyKey })])))
  }))
})

/**
 * @since 4.0.0
 */
export interface BooleanFromBit extends decodeTo<Boolean, Literals<readonly [0, 1]>> {
  readonly "~rebuild.out": BooleanFromBit
}

/**
 * A boolean parsed from 0 or 1.
 *
 * @category Boolean
 * @since 4.0.0
 */
export const BooleanFromBit: BooleanFromBit = Literals([0, 1]).pipe(
  decodeTo(
    Boolean,
    Transformation.transform({
      decode: (bit) => bit === 1,
      encode: (bool) => bool ? 1 : 0
    })
  )
)

/**
 * @since 4.0.0
 */
export interface Uint8Array extends instanceOf<globalThis.Uint8Array<ArrayBufferLike>> {
  readonly "~rebuild.out": Uint8Array
}

/**
 * A schema for JavaScript `Uint8Array` objects.
 *
 * The default JSON serializer encodes Uint8Array as a Base64 encoded string.
 *
 * @category Uint8Array
 * @since 4.0.0
 */
export const Uint8Array: Uint8Array = instanceOf(globalThis.Uint8Array<ArrayBufferLike>, {
  defaultJsonSerializer: () =>
    link<globalThis.Uint8Array<ArrayBufferLike>>()(
      String.annotate({ description: "Base64 encoded Uint8Array" }),
      {
        decode: Getter.decodeBase64(),
        encode: Getter.encodeBase64()
      }
    )
})

/**
 * @since 4.0.0
 */
export interface DateTimeUtc extends declare<DateTime.Utc> {
  readonly "~rebuild.out": DateTimeUtc
}

/**
 * A schema for `DateTime.Utc` values.
 *
 * **Default JSON serializer**
 * - encodes `DateTime.Utc` as a UTC ISO string
 *
 * @category DateTime
 * @since 4.0.0
 */
export const DateTimeUtc: DateTimeUtc = declare(
  (u) => DateTime.isDateTime(u) && DateTime.isUtc(u),
  {
    title: "DateTimeUtc",
    defaultJsonSerializer: () =>
      link<DateTime.Utc>()(
        String,
        {
          decode: Getter.dateTimeUtcFromInput(),
          encode: Getter.transform(DateTime.formatIso)
        }
      ),
    arbitrary: {
      _tag: "Declaration",
      declaration: () => (fc, ctx) =>
        fc.date({ noInvalidDate: true, ...ctx?.constraints?.DateConstraints }).map((date) =>
          DateTime.fromDateUnsafe(date)
        )
    },
    format: {
      _tag: "Declaration",
      declaration: () => (utc) => utc.toString()
    },
    equivalence: {
      _tag: "Declaration",
      declaration: () => DateTime.Equivalence
    }
  }
)

/**
 * @since 4.0.0
 */
export interface DateTimeUtcFromDate extends decodeTo<DateTimeUtc, Date> {
  readonly "~rebuild.out": DateTimeUtcFromDate
}

/**
 * A transformation schema that decodes a `Date` into a `DateTime.Utc`.
 *
 * Decoding:
 * - A **valid** `Date` is decoded as a `DateTime.Utc`
 *
 * Encoding:
 * - A `DateTime.Utc` is encoded as a `Date`
 *
 * @category DateTime
 * @since 4.0.0
 */
export const DateTimeUtcFromDate: DateTimeUtcFromDate = ValidDate.pipe(
  decodeTo(DateTimeUtc, {
    decode: Getter.dateTimeUtcFromInput(),
    encode: Getter.transform(DateTime.toDateUtc)
  })
)

/**
 * @since 4.0.0
 */
export interface DateTimeUtcFromString extends decodeTo<DateTimeUtc, String> {
  readonly "~rebuild.out": DateTimeUtcFromString
}

/**
 * A transformation schema that decodes a string into a `DateTime.Utc`.
 *
 * Decoding:
 * - A `string` that can be parsed by `Date.parse` is decoded as a
 *   `DateTime.Utc`
 *
 * Encoding:
 * - A `DateTime.Utc` is encoded as a `string` in ISO 8601 format, ignoring any
 *   time zone.
 *
 * @category DateTime
 * @since 4.0.0
 */
export const DateTimeUtcFromString: DateTimeUtcFromString = String.annotate({
  description: "a string that will be decoded as a DateTime.Utc"
}).pipe(
  decodeTo(DateTimeUtc, {
    decode: Getter.dateTimeUtcFromInput(),
    encode: Getter.transform(DateTime.formatIso)
  })
)

/**
 * @since 4.0.0
 */
export interface DateTimeUtcFromMillis extends decodeTo<instanceOf<DateTime.Utc>, Number> {}

/**
 * A transformation schema that decodes a number into a `DateTime.Utc`.
 *
 * Decoding:
 * - A number of milliseconds since the Unix epoch is decoded as a `DateTime.Utc`
 *
 * Encoding:
 * - A `DateTime.Utc` is encoded as a number of milliseconds since the Unix epoch.
 *
 * @category DateTime
 * @since 4.0.0
 */
export const DateTimeUtcFromMillis: DateTimeUtcFromMillis = Number.annotate({
  description: "a number that will be decoded as a DateTime.Utc"
}).pipe(
  decodeTo(DateTimeUtc, {
    decode: Getter.dateTimeUtcFromInput(),
    encode: Getter.transform(DateTime.toEpochMillis)
  })
)

/**
 * @since 4.0.0
 */
export interface declareConstructor<T, E, TypeParameters extends ReadonlyArray<Top>, Iso = T> extends
  Bottom<
    T,
    E,
    TypeParameters[number]["DecodingServices"],
    TypeParameters[number]["EncodingServices"],
    AST.Declaration,
    declareConstructor<T, E, TypeParameters, Iso>,
    Annotations.Declaration<T, TypeParameters>,
    T,
    Iso
  >
{}

/**
 * An API for creating schemas for parametric types.
 *
 * It is recommended to add the `defaultIsoSerializer` annotation to the schema.
 *
 * @see {@link declare} for creating schemas for non parametric types.
 *
 * @category Constructors
 * @since 4.0.0
 */
export function declareConstructor<const TypeParameters extends ReadonlyArray<Top>>(typeParameters: TypeParameters) {
  return <E>() =>
  <T, Iso = T>(
    run: (
      typeParameters: {
        readonly [K in keyof TypeParameters]: Codec<TypeParameters[K]["Type"], TypeParameters[K]["Encoded"]>
      }
    ) => (u: unknown, self: AST.Declaration, options: AST.ParseOptions) => Effect.Effect<T, Issue.Issue>,
    annotations?: Annotations.Declaration<T, TypeParameters>
  ): declareConstructor<T, E, TypeParameters, Iso> => {
    return make<declareConstructor<T, E, TypeParameters, Iso>>(
      new AST.Declaration(
        typeParameters.map(AST.getAST),
        (typeParameters) => run(typeParameters.map(make) as any),
        annotations
      )
    )
  }
}

/**
 * @category Constructors
 * @since 4.0.0
 */
export interface declare<T, Iso = T> extends declareConstructor<T, T, readonly [], Iso> {
  readonly "~rebuild.out": declare<T, Iso>
}

/**
 * An API for creating schemas for non parametric types.
 *
 * It is recommended to add the `defaultJsonSerializer` annotation to the schema.
 *
 * @see {@link declareConstructor} for creating schemas for parametric types.
 *
 * @since 4.0.0
 */
export function declare<T, Iso = T>(
  is: (u: unknown) => u is T,
  annotations?: Annotations.Declaration<T, readonly []> | undefined
): declare<T, Iso> {
  return declareConstructor([])<T>()(
    () => (input, ast) =>
      is(input) ?
        Effect.succeed(input) :
        Effect.fail(new Issue.InvalidType(ast, O.some(input))),
    annotations
  )
}<|MERGE_RESOLUTION|>--- conflicted
+++ resolved
@@ -389,11 +389,7 @@
   /**
    * @since 4.0.0
    */
-<<<<<<< HEAD
-  readonly _tag: "SchemaError" = "SchemaError" as const
-=======
   readonly _tag = "SchemaError"
->>>>>>> bb5cbc2f
   /**
    * @since 4.0.0
    */
