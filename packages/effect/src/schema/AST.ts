/**
 * @since 4.0.0
 */

import * as Cause from "../Cause.ts"
import * as Arr from "../collections/Array.ts"
import type * as Combiner from "../data/Combiner.ts"
import * as Filter from "../data/Filter.ts"
import * as Option from "../data/Option.ts"
import * as Predicate from "../data/Predicate.ts"
import * as Effect from "../Effect.ts"
<<<<<<< HEAD
import type * as Exit from "../Exit.ts"
import { effectIsExit } from "../internal/effect.ts"
import * as internalRecord from "../internal/record.ts"
import { memoizeThunk } from "../internal/schema/util.ts"
=======
import { memoize } from "../Function.ts"
import * as InternalRecord from "../internal/record.ts"
>>>>>>> ed6a957a
import * as RegEx from "../primitives/RegExp.ts"
import type { Annotated } from "./Annotations.ts"
import * as Annotations from "./Annotations.ts"
import * as Check from "./Check.ts"
import * as Getter from "./Getter.ts"
import * as Issue from "./Issue.ts"
import type * as Schema from "./Schema.ts"
import type * as ToParser from "./ToParser.ts"
import * as Transformation from "./Transformation.ts"

/**
 * @category model
 * @since 4.0.0
 */
export type AST =
  | Declaration
  | NullKeyword
  | UndefinedKeyword
  | VoidKeyword
  | NeverKeyword
  | UnknownKeyword
  | AnyKeyword
  | StringKeyword
  | NumberKeyword
  | BooleanKeyword
  | BigIntKeyword
  | SymbolKeyword
  | LiteralType
  | UniqueSymbol
  | ObjectKeyword
  | Enums
  | TemplateLiteral
  | TupleType
  | TypeLiteral
  | UnionType
  | Suspend

function makeGuard<T extends AST["_tag"]>(tag: T) {
  return (ast: AST): ast is Extract<AST, { _tag: T }> => ast._tag === tag
}

/**
 * @category Guard
 * @since 4.0.0
 */
export const isDeclaration = makeGuard("Declaration")

/**
 * @category Guard
 * @since 4.0.0
 */
export const isNullKeyword = makeGuard("NullKeyword")

/**
 * @category Guard
 * @since 4.0.0
 */
export const isUndefinedKeyword = makeGuard("UndefinedKeyword")

/**
 * @category Guard
 * @since 4.0.0
 */
export const isVoidKeyword = makeGuard("VoidKeyword")

/**
 * @category Guard
 * @since 4.0.0
 */
export const isNeverKeyword = makeGuard("NeverKeyword")

/**
 * @category Guard
 * @since 4.0.0
 */
export const isUnknownKeyword = makeGuard("UnknownKeyword")

/**
 * @category Guard
 * @since 4.0.0
 */
export const isAnyKeyword = makeGuard("AnyKeyword")

/**
 * @category Guard
 * @since 4.0.0
 */
export const isStringKeyword = makeGuard("StringKeyword")

/**
 * @category Guard
 * @since 4.0.0
 */
export const isNumberKeyword = makeGuard("NumberKeyword")

/**
 * @category Guard
 * @since 4.0.0
 */
export const isBooleanKeyword = makeGuard("BooleanKeyword")

/**
 * @category Guard
 * @since 4.0.0
 */
export const isBigIntKeyword = makeGuard("BigIntKeyword")

/**
 * @category Guard
 * @since 4.0.0
 */
export const isSymbolKeyword = makeGuard("SymbolKeyword")

/**
 * @category Guard
 * @since 4.0.0
 */
export const isLiteralType = makeGuard("LiteralType")

/**
 * @category Guard
 * @since 4.0.0
 */
export const isUniqueSymbol = makeGuard("UniqueSymbol")

/**
 * @category Guard
 * @since 4.0.0
 */
export const isObjectKeyword = makeGuard("ObjectKeyword")

/**
 * @category Guard
 * @since 4.0.0
 */
export const isEnums = makeGuard("Enums")

/**
 * @category Guard
 * @since 4.0.0
 */
export const isTemplateLiteral = makeGuard("TemplateLiteral")

/**
 * @category Guard
 * @since 4.0.0
 */
export const isTupleType = makeGuard("TupleType")

/**
 * @category Guard
 * @since 4.0.0
 */
export const isTypeLiteral = makeGuard("TypeLiteral")

/**
 * @category Guard
 * @since 4.0.0
 */
export const isUnionType = makeGuard("UnionType")

/**
 * @category Guard
 * @since 4.0.0
 */
export const isSuspend = makeGuard("Suspend")

/**
 * @category model
 * @since 4.0.0
 */
export class Link {
  readonly to: AST
  readonly transformation:
    | Transformation.Transformation<any, any, any, any>
    | Transformation.Middleware<any, any, any, any, any, any>

  constructor(
    to: AST,
    transformation:
      | Transformation.Transformation<any, any, any, any>
      | Transformation.Middleware<any, any, any, any, any, any>
  ) {
    this.to = to
    this.transformation = transformation
  }
}

/**
 * @category model
 * @since 4.0.0
 */
export type Encoding = readonly [Link, ...Array<Link>]

/**
 * @category model
 * @since 4.0.0
 */
export interface ParseOptions {
  /**
   * The `errors` option allows you to receive all parsing errors when
   * attempting to parse a value using a schema. By default only the first error
   * is returned, but by setting the `errors` option to `"all"`, you can receive
   * all errors that occurred during the parsing process. This can be useful for
   * debugging or for providing more comprehensive error messages to the user.
   *
   * default: "first"
   */
  readonly errors?: "first" | "all" | undefined

  /**
   * When using a `TypeLiteral` to parse a value, by default any properties that
   * are not specified in the schema will be stripped out from the output. This
   * is because the `TypeLiteral` is expecting a specific shape for the parsed
   * value, and any excess properties do not conform to that shape.
   *
   * However, you can use the `onExcessProperty` option (default value:
   * `"ignore"`) to trigger a parsing error. This can be particularly useful in
   * cases where you need to detect and handle potential errors or unexpected
   * values.
   *
   * If you want to allow excess properties to remain, you can use
   * `onExcessProperty` set to `"preserve"`.
   *
   * default: "ignore"
   */
  readonly onExcessProperty?: "ignore" | "error" | "preserve" | undefined

  /**
   * The `propertyOrder` option provides control over the order of object fields
   * in the output. This feature is useful when the sequence of keys is
   * important for the consuming processes or when maintaining the input order
   * enhances readability and usability.
   *
   * By default, the `propertyOrder` option is set to `"none"`. This means that
   * the internal system decides the order of keys to optimize parsing speed.
   * The order of keys in this mode should not be considered stable, and it's
   * recommended not to rely on key ordering as it may change in future updates
   * without notice.
   *
   * Setting `propertyOrder` to `"original"` ensures that the keys are ordered
   * as they appear in the input during the decoding/encoding process.
   *
   * default: "none"
   */
  readonly propertyOrder?: "none" | "original" | undefined

  /** @internal */
  readonly "~variant"?: "make" | undefined
}

/** @internal */
export const defaultParseOptions: ParseOptions = {}

/**
 * @category model
 * @since 4.0.0
 */
export class Context {
  readonly isOptional: boolean
  readonly isMutable: boolean
  /** Used for constructor default values (e.g. `withConstructorDefault` API) */
  readonly defaultValue: Encoding | undefined
  /** Used for constructor encoding (e.g. `Class` API) */
  readonly make: Encoding | undefined
  readonly annotations: Annotations.Key<unknown> | undefined

  constructor(
    isOptional: boolean,
    isMutable: boolean,
    /** Used for constructor default values (e.g. `withConstructorDefault` API) */
    defaultValue: Encoding | undefined = undefined,
    /** Used for constructor encoding (e.g. `Class` API) */
    make: Encoding | undefined = undefined,
    annotations: Annotations.Key<unknown> | undefined = undefined
  ) {
    this.isOptional = isOptional
    this.isMutable = isMutable
    this.defaultValue = defaultValue
    this.make = make
    this.annotations = annotations
  }
}

/**
 * @category model
 * @since 4.0.0
 */
export type Checks = readonly [Check.Check<any>, ...Array<Check.Check<any>>]

/**
 * @category model
 * @since 4.0.0
 */
export abstract class Base implements Annotated {
  readonly annotations: Annotations.Annotations | undefined
  readonly checks: Checks | undefined
  readonly encoding: Encoding | undefined
  readonly context: Context | undefined

  constructor(
    annotations: Annotations.Annotations | undefined = undefined,
    checks: Checks | undefined = undefined,
    encoding: Encoding | undefined = undefined,
    context: Context | undefined = undefined
  ) {
    this.annotations = annotations
    this.checks = checks
    this.encoding = encoding
    this.context = context
  }
}

/**
 * @category model
 * @since 4.0.0
 */
export abstract class AbstractParser extends Base {
  /** @internal */
  abstract parser(go: (ast: AST) => ToParser.Parser): ToParser.Parser
}

/**
 * @category model
 * @since 4.0.0
 */
export class Declaration extends Base {
  readonly _tag = "Declaration"
  readonly typeParameters: ReadonlyArray<AST>
  readonly run: (
    typeParameters: ReadonlyArray<AST>
  ) => (input: unknown, self: Declaration, options: ParseOptions) => Effect.Effect<any, Issue.Issue, any>

  constructor(
    typeParameters: ReadonlyArray<AST>,
    run: (
      typeParameters: ReadonlyArray<AST>
    ) => (input: unknown, self: Declaration, options: ParseOptions) => Effect.Effect<any, Issue.Issue, any>,
    annotations?: Annotations.Annotations,
    checks?: Checks,
    encoding?: Encoding,
    context?: Context
  ) {
    super(annotations, checks, encoding, context)
    this.typeParameters = typeParameters
    this.run = run
  }
  /** @internal */
  parser(): ToParser.Parser {
    // eslint-disable-next-line @typescript-eslint/no-this-alias
    const ast = this
    const run = ast.run(ast.typeParameters)
    return function(oinput, options) {
      if (Option.isNone(oinput)) {
        return Effect.succeedNone
      }
      return Effect.mapEager(run(oinput.value, ast, options), Option.some)
    }
  }
  /** @internal */
  go(go: (ast: AST) => AST) {
    const tps = mapOrSame(this.typeParameters, go)
    return tps === this.typeParameters ?
      this :
      new Declaration(tps, this.run, this.annotations, this.checks, undefined, this.context)
  }
  /** @internal */
  getExpected(): string {
    const expected = this.annotations?.identifier ?? this.annotations?.title
    if (Predicate.isString(expected)) return expected
    return "<Declaration>"
  }
}

/**
 * @category model
 * @since 4.0.0
 */
export class NullKeyword extends AbstractParser {
  readonly _tag = "NullKeyword"
  /** @internal */
  parser() {
    return fromConst(this, null)
  }
  goStringPojo(): AST {
    return replaceEncoding(this, [nullLink])
  }
  /** @internal */
  getExpected(): string {
    return "null"
  }
}

/**
 * @since 4.0.0
 */
export const nullKeyword = new NullKeyword()

/**
 * @category model
 * @since 4.0.0
 */
export class UndefinedKeyword extends AbstractParser {
  readonly _tag = "UndefinedKeyword"
  /** @internal */
  parser() {
    return fromConst(this, undefined)
  }
  /** @internal */
  getExpected(): string {
    return "undefined"
  }
}

/**
 * @since 4.0.0
 */
export const undefinedKeyword = new UndefinedKeyword()

/**
 * @category model
 * @since 4.0.0
 */
export class VoidKeyword extends AbstractParser {
  readonly _tag = "VoidKeyword"
  /** @internal */
  parser() {
    return fromConst(this, undefined)
  }
  /** @internal */
  getExpected(): string {
    return "void"
  }
}

/**
 * @since 4.0.0
 */
export const voidKeyword = new VoidKeyword()

/**
 * @category model
 * @since 4.0.0
 */
export class NeverKeyword extends AbstractParser {
  readonly _tag = "NeverKeyword"
  /** @internal */
  parser() {
    return fromRefinement(this, Predicate.isNever)
  }
  /** @internal */
  getExpected(): string {
    return "never"
  }
}

/**
 * @since 4.0.0
 */
export const neverKeyword = new NeverKeyword()

/**
 * @category model
 * @since 4.0.0
 */
export class AnyKeyword extends AbstractParser {
  readonly _tag = "AnyKeyword"
  /** @internal */
  parser() {
    return fromRefinement(this, Predicate.isUnknown)
  }
  /** @internal */
  getExpected(): string {
    return "any"
  }
}

/**
 * @since 4.0.0
 */
export const anyKeyword = new AnyKeyword()

/**
 * @category model
 * @since 4.0.0
 */
export class UnknownKeyword extends AbstractParser {
  readonly _tag = "UnknownKeyword"
  /** @internal */
  parser() {
    return fromRefinement(this, Predicate.isUnknown)
  }
  /** @internal */
  getExpected(): string {
    return "unknown"
  }
}

/**
 * @since 4.0.0
 */
export const unknownKeyword = new UnknownKeyword()

/**
 * @category model
 * @since 4.0.0
 */
export class ObjectKeyword extends AbstractParser {
  readonly _tag = "ObjectKeyword"
  /** @internal */
  parser() {
    return fromRefinement(this, Predicate.isObject)
  }
  /** @internal */
  getExpected(): string {
    return "object | array | function"
  }
}

/**
 * @category model
 * @since 4.0.0
 */
export class Enums extends AbstractParser {
  readonly _tag = "Enums"
  readonly enums: ReadonlyArray<readonly [string, string | number]>

  constructor(
    enums: ReadonlyArray<readonly [string, string | number]>,
    annotations?: Annotations.Annotations,
    checks?: Checks,
    encoding?: Encoding,
    context?: Context
  ) {
    super(annotations, checks, encoding, context)
    this.enums = enums
  }
  /** @internal */
  parser() {
    const values = new Set(this.enums.map(([, v]) => v))
    return fromRefinement(
      this,
      (input): input is typeof this.enums[number][1] => values.has(input as any)
    )
  }
  goStringPojo(): AST {
    if (this.enums.some(([_, v]) => Predicate.isNumber(v))) {
      const coercions = Object.fromEntries(this.enums.map(([_, v]) => [String(v), v]))
      const enumLink = new Link(
        new UnionType(Object.keys(coercions).map((k) => new LiteralType(k)), "anyOf"),
        new Transformation.Transformation(
          Getter.transform((s) => coercions[s]),
          Getter.String()
        )
      )
      return replaceEncoding(this, [enumLink])
    }
    return this
  }
  /** @internal */
  getExpected(): string {
    return this.enums.map(([_, value]) => JSON.stringify(value)).join(" | ")
  }
}

/**
 * @since 4.0.0
 */
export const objectKeyword = new ObjectKeyword()

type TemplateLiteralPart =
  | StringKeyword
  | NumberKeyword
  | BigIntKeyword
  | LiteralType
  | TemplateLiteral
  | UnionType<TemplateLiteralPart>

function isTemplateLiteralPart(ast: AST): ast is TemplateLiteralPart {
  switch (ast._tag) {
    case "StringKeyword":
    case "NumberKeyword":
    case "BigIntKeyword":
    case "LiteralType":
    case "TemplateLiteral":
      return true
    case "UnionType":
      return ast.types.every(isTemplateLiteralPart)
    default:
      return false
  }
}

/**
 * @category model
 * @since 4.0.0
 */
export class TemplateLiteral extends AbstractParser {
  readonly _tag = "TemplateLiteral"
  readonly parts: ReadonlyArray<AST>
  /** @internal */
  readonly encodedParts: ReadonlyArray<TemplateLiteralPart>

  constructor(
    parts: ReadonlyArray<AST>,
    annotations?: Annotations.Annotations,
    checks?: Checks,
    encoding?: Encoding,
    context?: Context
  ) {
    super(annotations, checks, encoding, context)
    const encodedParts: Array<TemplateLiteralPart> = []
    for (const part of parts) {
      const encoded = encodedAST(part)
      if (isTemplateLiteralPart(encoded)) {
        encodedParts.push(encoded)
      } else {
        throw new Error("Invalid TemplateLiteral part")
      }
    }
    this.parts = parts
    this.encodedParts = encodedParts
  }
  /** @internal */
  parser(go: (ast: AST) => ToParser.Parser): ToParser.Parser {
    const parser = go(this.asTemplateLiteralParser())
    return (oinput: Option.Option<unknown>, options: ParseOptions) =>
      Effect.mapBothEager(parser(oinput, options), {
        onSuccess: () => oinput,
        onFailure: () => new Issue.InvalidType(this, oinput)
      })
  }
  /** @internal */
  getExpected(): string {
    return formatTemplateLiteral(this)
  }
  /** @internal */
  asTemplateLiteralParser(): TupleType {
    const tuple = goTemplateLiteral(new TupleType(false, this.parts, [])) as TupleType
    const regex = getTemplateLiteralRegExp(this)
    return decodeTo(
      stringKeyword,
      tuple,
      new Transformation.Transformation(
        Getter.transform((s: string) => {
          const match = regex.exec(s)
          if (match) {
            return match.slice(1, this.parts.length + 1)
          }
          return []
        }),
        Getter.transform((parts) => parts.join(""))
      )
    )
  }
}

/**
 * @category model
 * @since 4.0.0
 */
export type Literal = string | number | boolean | bigint

/**
 * @category model
 * @since 4.0.0
 */
export class UniqueSymbol extends AbstractParser {
  readonly _tag = "UniqueSymbol"
  readonly symbol: symbol

  constructor(
    symbol: symbol,
    annotations?: Annotations.Annotations,
    checks?: Checks,
    encoding?: Encoding,
    context?: Context
  ) {
    super(annotations, checks, encoding, context)
    this.symbol = symbol
  }
  /** @internal */
  parser() {
    return fromConst(this, this.symbol)
  }
  /** @internal */
  getExpected(): string {
    return String(this.symbol)
  }
}

/** @internal */
export function coerceLiteral(ast: LiteralType): LiteralType {
  const s = String(ast.literal)
  return replaceEncoding(ast, [
    new Link(
      new LiteralType(s),
      new Transformation.Transformation(
        Getter.transform(() => ast.literal),
        Getter.transform(() => s)
      )
    )
  ])
}

/**
 * @category model
 * @since 4.0.0
 */
export class LiteralType extends AbstractParser {
  readonly _tag = "LiteralType"
  readonly literal: Literal

  constructor(
    literal: Literal,
    annotations?: Annotations.Annotations,
    checks?: Checks,
    encoding?: Encoding,
    context?: Context
  ) {
    super(annotations, checks, encoding, context)
    this.literal = literal
    if (process.env.NODE_ENV !== "production") {
      if (Predicate.isNumber(this.literal) && !Number.isFinite(this.literal)) {
        throw new Error("LiteralType must be a finite number")
      }
    }
  }
  /** @internal */
  parser() {
    return fromConst(this, this.literal)
  }
  goStringPojo(): AST {
    return Predicate.isString(this.literal) ? this : coerceLiteral(this)
  }
  /** @internal */
  getExpected(): string {
    return Predicate.isString(this.literal) ? JSON.stringify(this.literal) : String(this.literal)
  }
}

/**
 * @category model
 * @since 4.0.0
 */
export class StringKeyword extends AbstractParser {
  readonly _tag = "StringKeyword"
  /** @internal */
  parser() {
    return fromRefinement(this, Predicate.isString)
  }
  /** @internal */
  getExpected(): string {
    return "string"
  }
}

/**
 * @since 4.0.0
 */
export const stringKeyword = new StringKeyword()

/**
 * @category model
 * @since 4.0.0
 */
export class NumberKeyword extends AbstractParser {
  readonly _tag = "NumberKeyword"
  /** @internal */
  parser() {
    return fromRefinement(this, Predicate.isNumber)
  }
  goStringPojo(): AST {
    return replaceEncoding(this, [numberLink])
  }
  /** @internal */
  getExpected(): string {
    return "number"
  }
}

/**
 * @since 4.0.0
 */
export const numberKeyword = new NumberKeyword()

/**
 * @category model
 * @since 4.0.0
 */
export class BooleanKeyword extends AbstractParser {
  readonly _tag = "BooleanKeyword"
  /** @internal */
  parser() {
    return fromRefinement(this, Predicate.isBoolean)
  }
  goStringPojo(): AST {
    return replaceEncoding(this, [booleanLink])
  }
  /** @internal */
  getExpected(): string {
    return "boolean"
  }
}

/**
 * @since 4.0.0
 */
export const booleanKeyword = new BooleanKeyword()

/**
 * @category model
 * @since 4.0.0
 */
export class SymbolKeyword extends AbstractParser {
  readonly _tag = "SymbolKeyword"
  /** @internal */
  parser() {
    return fromRefinement(this, Predicate.isSymbol)
  }
  /** @internal */
  getExpected(): string {
    return "symbol"
  }
}

/**
 * @since 4.0.0
 */
export const symbolKeyword = new SymbolKeyword()

/**
 * @category model
 * @since 4.0.0
 */
export class BigIntKeyword extends AbstractParser {
  readonly _tag = "BigIntKeyword"
  /** @internal */
  parser() {
    return fromRefinement(this, Predicate.isBigInt)
  }
  goStringPojo(): AST {
    return replaceEncoding(this, [bigIntLink])
  }
  /** @internal */
  getExpected(): string {
    return "bigint"
  }
}

/**
 * @since 4.0.0
 */
export const bigIntKeyword = new BigIntKeyword()

/**
 * @category model
 * @since 4.0.0
 */
export class PropertySignature {
  readonly name: PropertyKey
  readonly type: AST

  constructor(
    name: PropertyKey,
    type: AST
  ) {
    this.name = name
    this.type = type
  }
}

/**
 * @category model
 * @since 4.0.0
 */
export class KeyValueCombiner {
  readonly decode: Combiner.Combiner<readonly [key: PropertyKey, value: any]> | undefined
  readonly encode: Combiner.Combiner<readonly [key: PropertyKey, value: any]> | undefined

  constructor(
    decode: Combiner.Combiner<readonly [key: PropertyKey, value: any]> | undefined,
    encode: Combiner.Combiner<readonly [key: PropertyKey, value: any]> | undefined
  ) {
    this.decode = decode
    this.encode = encode
  }
  /** @internal */
  flip(): KeyValueCombiner {
    return new KeyValueCombiner(this.encode, this.decode)
  }
}

/**
 * @category model
 * @since 4.0.0
 */
export class IndexSignature {
  readonly isMutable: boolean
  readonly parameter: AST
  readonly type: AST
  readonly merge: KeyValueCombiner | undefined

  constructor(
    isMutable: boolean,
    parameter: AST,
    type: AST,
    merge: KeyValueCombiner | undefined
  ) {
    this.isMutable = isMutable
    this.parameter = parameter
    this.type = type
    this.merge = merge
    if (process.env.NODE_ENV !== "production") {
      if (isOptional(type) && !containsUndefined(type)) {
        throw new Error("Cannot use `Schema.optionalKey` with index signatures, use `Schema.optional` instead.")
      }
    }
  }
}

/**
 * @category model
 * @since 4.0.0
 */
export class TupleType extends Base {
  readonly _tag = "TupleType"
  readonly isMutable: boolean
  readonly elements: ReadonlyArray<AST>
  readonly rest: ReadonlyArray<AST>

  constructor(
    isMutable: boolean,
    elements: ReadonlyArray<AST>,
    rest: ReadonlyArray<AST>,
    annotations?: Annotations.Annotations,
    checks?: Checks,
    encoding?: Encoding,
    context?: Context
  ) {
    super(annotations, checks, encoding, context)
    this.isMutable = isMutable
    this.elements = elements
    this.rest = rest

    if (process.env.NODE_ENV !== "production") {
      // A required element cannot follow an optional element. ts(1257)
      const i = elements.findIndex(isOptional)
      if (i !== -1 && (elements.slice(i + 1).some((e) => !isOptional(e)) || rest.length > 1)) {
        throw new Error("A required element cannot follow an optional element. ts(1257)")
      }

      // An optional element cannot follow a rest element.ts(1266)
      if (rest.length > 1 && rest.slice(1).some(isOptional)) {
        throw new Error("An optional element cannot follow a rest element. ts(1266)")
      }
    }
  }
  /** @internal */
  parser(go: (ast: AST) => ToParser.Parser): ToParser.Parser {
    // eslint-disable-next-line @typescript-eslint/no-this-alias
    const ast = this
    const elements = ast.elements.map((ast) => ({
      ast,
      parser: go(ast)
    }))
    const elementCount = elements.length
    return Effect.fnUntracedEager(function*(oinput, options) {
      if (oinput._tag === "None") {
        return oinput
      }
      const input = oinput.value

      // If the input is not an array, return early with an error
      if (!Arr.isArray(input)) {
        return yield* Effect.fail(new Issue.InvalidType(ast, oinput))
      }

      const output: Array<unknown> = []
      let issues: Arr.NonEmptyArray<Issue.Issue> | undefined
      const errorsAllOption = options.errors === "all"

      let i = 0
      // ---------------------------------------------
      // handle elements
      // ---------------------------------------------
      for (; i < elementCount; i++) {
        const e = elements[i]
        const value = i < input.length ? Option.some(input[i]) : Option.none()
        const eff = e.parser(value, options)
        const exit = effectIsExit(eff) ? eff : yield* Effect.exit(eff)
        if (exit._tag === "Failure") {
          const issueElement = Cause.filterError(exit.cause)
          if (Filter.isFail(issueElement)) {
            return yield* exit
          }
          const issue = new Issue.Pointer([i], issueElement)
          if (errorsAllOption) {
            if (issues) issues.push(issue)
            else issues = [issue]
          } else {
            return yield* Effect.fail(new Issue.Composite(ast, oinput, [issue]))
          }
        } else if (exit.value._tag === "Some") {
          output[i] = exit.value.value
        } else if (!isOptional(e.ast)) {
          const issue = new Issue.Pointer([i], new Issue.MissingKey(e.ast.context?.annotations))
          if (errorsAllOption) {
            if (issues) issues.push(issue)
            else issues = [issue]
          } else {
            return yield* Effect.fail(new Issue.Composite(ast, oinput, [issue]))
          }
        }
      }
      // ---------------------------------------------
      // handle rest element
      // ---------------------------------------------
      const len = input.length
      if (Arr.isReadonlyArrayNonEmpty(ast.rest)) {
        const [head, ...tail] = ast.rest
        const parser = go(head)
        const keyAnnotations = head.context?.annotations
        for (; i < len - tail.length; i++) {
          const eff = parser(Option.some(input[i]), options)
          const exit = effectIsExit(eff) ? eff : yield* Effect.exit(eff)
          if (exit._tag === "Failure") {
            const issueRest = Cause.filterError(exit.cause)
            if (Filter.isFail(issueRest)) {
              return yield* exit
            }
            const issue = new Issue.Pointer([i], issueRest)
            if (errorsAllOption) {
              if (issues) issues.push(issue)
              else issues = [issue]
            } else {
              return yield* Effect.fail(new Issue.Composite(ast, oinput, [issue]))
            }
          } else if (exit.value._tag === "Some") {
            output[i] = exit.value.value
          } else {
            const issue = new Issue.Pointer([i], new Issue.MissingKey(keyAnnotations))
            if (errorsAllOption) {
              if (issues) issues.push(issue)
              else issues = [issue]
            } else {
              return yield* Effect.fail(new Issue.Composite(ast, oinput, [issue]))
            }
          }
        }
        // ---------------------------------------------
        // handle post rest elements
        // ---------------------------------------------
        for (let j = 0; j < tail.length; j++) {
          if (len < i + 1) {
            continue
          } else {
            const parser = go(tail[j])
            const keyAnnotations = tail[j].context?.annotations
            const eff = parser(Option.some(input[i]), options)
            const exit = effectIsExit(eff) ? eff : yield* Effect.exit(eff)
            if (exit._tag === "Failure") {
              const issueRest = Cause.filterError(exit.cause)
              if (Filter.isFail(issueRest)) {
                return yield* exit
              }
              const issue = new Issue.Pointer([i], issueRest)
              if (errorsAllOption) {
                if (issues) issues.push(issue)
                else issues = [issue]
              } else {
                return yield* Effect.fail(new Issue.Composite(ast, oinput, [issue]))
              }
            } else if (exit.value._tag === "Some") {
              output[i] = exit.value.value
            } else {
              const issue = new Issue.Pointer([i], new Issue.MissingKey(keyAnnotations))
              if (errorsAllOption) {
                if (issues) issues.push(issue)
                else issues = [issue]
              } else {
                return yield* Effect.fail(new Issue.Composite(ast, oinput, [issue]))
              }
            }
          }
        }
      } else {
        // ---------------------------------------------
        // handle excess indexes
        // ---------------------------------------------
        for (let i = ast.elements.length; i <= len - 1; i++) {
          const issue = new Issue.Pointer([i], new Issue.UnexpectedKey(ast, input[i]))
          if (errorsAllOption) {
            if (issues) issues.push(issue)
            else issues = [issue]
          } else {
            return yield* Effect.fail(new Issue.Composite(ast, oinput, [issue]))
          }
        }
      }
      if (issues) {
        return yield* Effect.fail(new Issue.Composite(ast, oinput, issues))
      }
      return Option.some(output)
    })
  }
  /** @internal */
  go(go: (ast: AST) => AST) {
    const elements = mapOrSame(this.elements, go)
    const rest = mapOrSame(this.rest, go)
    return elements === this.elements && rest === this.rest ?
      this :
      new TupleType(this.isMutable, elements, rest, this.annotations, this.checks, undefined, this.context)
  }
  /** @internal */
  getExpected(): string {
    return "array"
  }
}

function getIndexSignatureHash(ast: AST): string {
  if (isTemplateLiteral(ast)) {
    return ast.parts.map((part) => isLiteralType(part) ? String(part.literal) : `\${${getIndexSignatureHash(part)}}`)
      .join("")
  }
  return ast._tag
}

/** @internal */
export function getIndexSignatureKeys(
  input: { readonly [x: PropertyKey]: unknown },
  is: IndexSignature
): ReadonlyArray<PropertyKey> {
  const parameter = encodedAST(is.parameter)
  switch (parameter._tag) {
    case "TemplateLiteral": {
      const regex = getTemplateLiteralRegExp(parameter)
      return Object.keys(input).filter((key) => regex.test(key))
    }
    case "SymbolKeyword":
      return Object.getOwnPropertySymbols(input)
    default:
      return Object.keys(input)
  }
}

/**
 * @category model
 * @since 4.0.0
 */
export class TypeLiteral extends Base {
  readonly _tag = "TypeLiteral"
  readonly propertySignatures: ReadonlyArray<PropertySignature>
  readonly indexSignatures: ReadonlyArray<IndexSignature>

  constructor(
    propertySignatures: ReadonlyArray<PropertySignature>,
    indexSignatures: ReadonlyArray<IndexSignature>,
    annotations?: Annotations.Annotations,
    checks?: Checks,
    encoding?: Encoding,
    context?: Context
  ) {
    super(annotations, checks, encoding, context)
    this.propertySignatures = propertySignatures
    this.indexSignatures = indexSignatures

    if (process.env.NODE_ENV !== "production") {
      // Duplicate property signatures
      let duplicates = propertySignatures.map((ps) => ps.name).filter((name, i, arr) => arr.indexOf(name) !== i)
      if (duplicates.length > 0) {
        throw new Error(`Duplicate identifiers: ${JSON.stringify(duplicates)}. ts(2300)`)
      }

      // Duplicate index signatures
      duplicates = indexSignatures.map((is) => getIndexSignatureHash(is.parameter)).filter((s, i, arr) =>
        arr.indexOf(s) !== i
      )
      if (duplicates.length > 0) {
        throw new Error(`Duplicate index signatures: ${JSON.stringify(duplicates)}. ts(2374)`)
      }
    }
  }
  /** @internal */
  parser(go: (ast: AST) => ToParser.Parser): ToParser.Parser {
    // eslint-disable-next-line @typescript-eslint/no-this-alias
    const ast = this
    const expectedKeys: Array<PropertyKey> = []
    const expectedKeysSet = new Set<PropertyKey>()
    const properties: Array<{
      readonly ps: PropertySignature
      readonly parser: ToParser.Parser
      readonly name: PropertyKey
      readonly type: AST
    }> = []
    const propertyCount = ast.propertySignatures.length
    for (const ps of ast.propertySignatures) {
      expectedKeys.push(ps.name)
      expectedKeysSet.add(ps.name)
      properties.push({
        ps,
        parser: go(ps.type),
        name: ps.name,
        type: ps.type
      })
    }
    const indexCount = ast.indexSignatures.length
    // ---------------------------------------------
    // handle empty struct
    // ---------------------------------------------
    if (ast.propertySignatures.length === 0 && ast.indexSignatures.length === 0) {
      return fromRefinement(ast, Predicate.isNotNullish)
    }
    return Effect.fnUntracedEager(function*(oinput, options) {
      if (oinput._tag === "None") {
        return oinput
      }
      const input = oinput.value as Record<PropertyKey, unknown>

      // If the input is not a record, return early with an error
      if (!(typeof input === "object" && input !== null && !Array.isArray(input))) {
        return yield* Effect.fail(new Issue.InvalidType(ast, oinput))
      }

      const out: Record<PropertyKey, unknown> = {}
      let issues: Arr.NonEmptyArray<Issue.Issue> | undefined
      const errorsAllOption = options.errors === "all"
      const onExcessPropertyError = options.onExcessProperty === "error"
      const onExcessPropertyPreserve = options.onExcessProperty === "preserve"

      // ---------------------------------------------
      // handle excess properties
      // ---------------------------------------------
      let inputKeys: Array<PropertyKey> | undefined
      if (ast.indexSignatures.length === 0 && (onExcessPropertyError || onExcessPropertyPreserve)) {
        inputKeys = Reflect.ownKeys(input)
        for (let i = 0; i < inputKeys.length; i++) {
          const key = inputKeys[i]
          if (!expectedKeysSet.has(key)) {
            // key is unexpected
            if (onExcessPropertyError) {
              const issue = new Issue.Pointer([key], new Issue.UnexpectedKey(ast, input[key]))
              if (errorsAllOption) {
                if (issues) {
                  issues.push(issue)
                } else {
                  issues = [issue]
                }
                continue
              } else {
                return yield* Effect.fail(new Issue.Composite(ast, oinput, [issue]))
              }
            } else {
              // preserve key
              InternalRecord.set(out, key, input[key])
            }
          }
        }
      }

      // ---------------------------------------------
      // handle property signatures
      // ---------------------------------------------
      for (let i = 0; i < propertyCount; i++) {
        const p = properties[i]
        const value: Option.Option<unknown> = Object.hasOwn(input, p.name) ? Option.some(input[p.name]) : Option.none()
        const eff = p.parser(value, options)
        const exit = effectIsExit(eff) ? eff : yield* Effect.exit(eff)
        if (exit._tag === "Failure") {
          const issueProp = Cause.filterError(exit.cause)
          if (Filter.isFail(issueProp)) {
            return yield* exit
          }
          const issue = new Issue.Pointer([p.name], issueProp)
          if (errorsAllOption) {
            if (issues) issues.push(issue)
            else issues = [issue]
            continue
          } else {
            return yield* Effect.fail(new Issue.Composite(ast, oinput, [issue]))
          }
        } else if (exit.value._tag === "Some") {
          internalRecord.set(out, p.name, exit.value.value)
        } else if (!isOptional(p.type)) {
          const issue = new Issue.Pointer([p.name], new Issue.MissingKey(p.type.context?.annotations))
          if (errorsAllOption) {
            if (issues) issues.push(issue)
            else issues = [issue]
            continue
          } else {
            return yield* Effect.fail(
              new Issue.Composite(ast, oinput, [issue])
            )
          }
<<<<<<< HEAD
=======
        } else {
          if (Option.isSome(r.success)) {
            InternalRecord.set(out, name, r.success.value)
          } else {
            if (!isOptional(ps.type)) {
              const issue = new Issue.Pointer([name], new Issue.MissingKey(keyAnnotations))
              if (errorsAllOption) {
                issues.push(issue)
                continue
              } else {
                return yield* Effect.fail(
                  new Issue.Composite(ast, oinput, [issue])
                )
              }
            }
          }
>>>>>>> ed6a957a
        }
      }

      // ---------------------------------------------
      // handle index signatures
      // ---------------------------------------------
      if (indexCount > 0) {
        for (let i = 0; i < indexCount; i++) {
          const is = ast.indexSignatures[i]
          const keys = getIndexSignatureKeys(input, is)
          for (let j = 0; j < keys.length; j++) {
            const key = keys[j]
            const parserKey = go(is.parameter)
            const effKey = parserKey(Option.some(key), options)
            const exitKey = (effectIsExit(effKey) ? effKey : yield* Effect.exit(effKey)) as Exit.Exit<
              Option.Option<PropertyKey>,
              Issue.Issue
            >
            if (exitKey._tag === "Failure") {
              const issueKey = Cause.filterError(exitKey.cause)
              if (Filter.isFail(issueKey)) {
                return yield* exitKey
              }
              const issue = new Issue.Pointer([key], issueKey)
              if (errorsAllOption) {
                if (issues) issues.push(issue)
                else issues = [issue]
                continue
              }
              return yield* Effect.fail(
                new Issue.Composite(ast, oinput, [issue])
              )
            }

            const value: Option.Option<unknown> = Option.some(input[key])
            const parserValue = go(is.type)
            const effValue = parserValue(value, options)
            const exitValue = effectIsExit(effValue) ? effValue : yield* Effect.exit(effValue)
            if (exitValue._tag === "Failure") {
              const issueValue = Cause.filterError(exitValue.cause)
              if (Filter.isFail(issueValue)) {
                return yield* exitValue
              }
              const issue = new Issue.Pointer([key], issueValue)
              if (errorsAllOption) {
                if (issues) issues.push(issue)
                else issues = [issue]
                continue
              } else {
                return yield* Effect.fail(
                  new Issue.Composite(ast, oinput, [issue])
                )
              }
            } else if (exitKey.value._tag === "Some" && exitValue.value._tag === "Some") {
              const k2 = exitKey.value.value
              const v2 = exitValue.value.value
              if (is.merge && is.merge.decode && Object.hasOwn(out, k2)) {
                const [k, v] = is.merge.decode.combine([k2, out[k2]], [k2, v2])
                InternalRecord.set(out, k, v)
              } else {
                InternalRecord.set(out, k2, v2)
              }
            }
          }
        }
      }

      if (issues) {
        return yield* Effect.fail(new Issue.Composite(ast, oinput, issues))
      }
      if (options.propertyOrder === "original") {
        // preserve input keys order
        const keys = (inputKeys ?? Reflect.ownKeys(input)).concat(expectedKeys)
        const preserved: Record<PropertyKey, unknown> = {}
        for (const key of keys) {
          if (Object.hasOwn(out, key)) {
            InternalRecord.set(preserved, key, out[key])
          }
        }
        return Option.some(preserved)
      }
      return Option.some(out)
    })
  }
  private rebuild(
    go: (ast: AST) => AST,
    flipMerge: boolean
  ): TypeLiteral {
    const props = mapOrSame(this.propertySignatures, (ps) => {
      const t = go(ps.type)
      return t === ps.type ? ps : new PropertySignature(ps.name, t)
    })

    const indexes = mapOrSame(this.indexSignatures, (is) => {
      const p = go(is.parameter)
      const t = go(is.type)
      const merge = flipMerge ? is.merge?.flip() : is.merge
      return p === is.parameter && t === is.type && merge === is.merge
        ? is
        : new IndexSignature(is.isMutable, p, t, merge)
    })

    return props === this.propertySignatures && indexes === this.indexSignatures
      ? this
      : new TypeLiteral(props, indexes, this.annotations, this.checks, undefined, this.context)
  }
  /** @internal */
  flip(go: (ast: AST) => AST): AST {
    return this.rebuild(go, true)
  }
  /** @internal */
  go(go: (ast: AST) => AST): AST {
    return this.rebuild(go, false)
  }
  /** @internal */
  getExpected(): string {
    if (this.propertySignatures.length === 0 && this.indexSignatures.length === 0) return "object | array"
    const tag = this.propertySignatures.find((ps) => ps.name === "_tag")
    if (tag) return `{ _tag: ${getExpected(tag.type)}, ... }`
    return "object"
  }
}

function mergeChecks(checks: Checks | undefined, b: AST): Checks | undefined {
  if (!checks) {
    return b.checks
  }
  if (!b.checks) {
    return checks
  }
  return [...checks, ...b.checks]
}

/** @internal */
export function struct<Fields extends Schema.Struct.Fields>(
  fields: Fields,
  checks: Checks | undefined
): TypeLiteral {
  return new TypeLiteral(
    Reflect.ownKeys(fields).map((key) => {
      return new PropertySignature(key, fields[key].ast)
    }),
    [],
    undefined,
    checks
  )
}

/** @internal */
export function getAST<S extends Schema.Top>(self: S): S["ast"] {
  return self.ast
}

/** @internal */
export function tuple<Elements extends Schema.Tuple.Elements>(
  elements: Elements,
  checks: Checks | undefined = undefined
): TupleType {
  return new TupleType(false, elements.map((e) => e.ast), [], undefined, checks)
}

/** @internal */
export function union<Members extends ReadonlyArray<Schema.Top>>(
  members: Members,
  mode: "anyOf" | "oneOf",
  checks: Checks | undefined
): UnionType<Members[number]["ast"]> {
  return new UnionType(members.map(getAST), mode, undefined, checks)
}

/** @internal */
export function structWithRest(ast: TypeLiteral, records: ReadonlyArray<TypeLiteral>): TypeLiteral {
  if (process.env.NODE_ENV !== "production") {
    if (ast.encoding || records.some((r) => r.encoding)) {
      throw new Error("StructWithRest does not support encodings")
    }
  }
  let propertySignatures = ast.propertySignatures
  let indexSignatures = ast.indexSignatures
  let checks = ast.checks
  for (const r of records) {
    propertySignatures = propertySignatures.concat(r.propertySignatures)
    indexSignatures = indexSignatures.concat(r.indexSignatures)
    checks = mergeChecks(checks, r)
  }
  return new TypeLiteral(propertySignatures, indexSignatures, undefined, checks)
}

/** @internal */
export function tupleWithRest(ast: TupleType, rest: ReadonlyArray<AST>): TupleType {
  if (process.env.NODE_ENV !== "production") {
    if (ast.encoding) {
      throw new Error("TupleWithRest does not support encodings")
    }
  }
  return new TupleType(ast.isMutable, ast.elements, rest, undefined, ast.checks)
}

type Type =
  | "null"
  | "array"
  | "object"
  | "string"
  | "number"
  | "boolean"
  | "symbol"
  | "undefined"
  | "bigint"
  | "function"

/** @internal */
export type Sentinel = {
  readonly key: PropertyKey
  readonly literal: Literal
}

/** @internal */
export function getCandidateTypes(ast: AST): ReadonlyArray<Type> {
  switch (ast._tag) {
    case "NullKeyword":
      return ["null"]
    case "UndefinedKeyword":
    case "VoidKeyword":
      return ["undefined"]
    case "StringKeyword":
    case "TemplateLiteral":
      return ["string"]
    case "NumberKeyword":
      return ["number"]
    case "BooleanKeyword":
      return ["boolean"]
    case "SymbolKeyword":
    case "UniqueSymbol":
      return ["symbol"]
    case "BigIntKeyword":
      return ["bigint"]
    case "TupleType":
      return ["array"]
    case "ObjectKeyword":
      return ["object", "array", "function"]
    case "TypeLiteral":
      return ast.propertySignatures.length || ast.indexSignatures.length
        ? ["object"]
        : ["object", "array"]
    case "Enums":
      return ["string", "number"]
    case "LiteralType":
      return [typeof ast.literal]
    default:
      return [
        "null",
        "undefined",
        "string",
        "number",
        "boolean",
        "symbol",
        "bigint",
        "object",
        "array",
        "function"
      ]
  }
}

/** @internal */
export function collectSentinels(ast: AST): Array<Sentinel> | undefined {
  switch (ast._tag) {
    case "Declaration": {
      const s = ast.annotations?.["~sentinels"]
      return Array.isArray(s) && s.length ? s : undefined
    }
    case "TypeLiteral": {
      const v = ast.propertySignatures.flatMap((ps) =>
        isLiteralType(ps.type) && !isOptional(ps.type)
          ? [{ key: ps.name, literal: ps.type.literal }]
          : []
      )
      return v.length ? v : undefined
    }
    case "TupleType": {
      const v = ast.elements.flatMap((e, i) =>
        isLiteralType(e) && !isOptional(e)
          ? [{ key: i, literal: e.literal }]
          : []
      )
      return v.length ? v : undefined
    }
    case "Suspend":
      return collectSentinels(ast.thunk())
  }
}

type CandidateIndex = {
  byType?: { [K in Type]?: Array<AST> }
  bySentinel?: Map<PropertyKey, Map<Literal, Array<AST>>>
  otherwise?: { [K in Type]?: Array<AST> }
}

const candidateIndexCache = new WeakMap<ReadonlyArray<AST>, CandidateIndex>()

/** @internal */
function getIndex(types: ReadonlyArray<AST>): CandidateIndex {
  let idx = candidateIndexCache.get(types)
  if (idx) return idx

  idx = {}
  for (const a of types) {
    const encoded = encodedAST(a)
    if (isNeverKeyword(encoded)) continue

    const types = getCandidateTypes(encoded)
    const sentinels = collectSentinels(encoded)

    // by-type (always filled – cheap primary filter)
    idx.byType ??= {}
    for (const t of types) (idx.byType[t] ??= []).push(a)

    if (sentinels?.length) { // discriminated variants
      idx.bySentinel ??= new Map()
      for (const { key, literal } of sentinels) {
        let m = idx.bySentinel.get(key)
        if (!m) idx.bySentinel.set(key, m = new Map())
        let arr = m.get(literal)
        if (!arr) m.set(literal, arr = [])
        arr.push(a)
      }
    } else { // non-discriminated
      idx.otherwise ??= {}
      for (const t of types) (idx.otherwise[t] ??= []).push(a)
    }
  }

  candidateIndexCache.set(types, idx)
  return idx
}

function filterLiterals(input: any) {
  return (ast: AST) => {
    const encoded = encodedAST(ast)
    return encoded._tag === "LiteralType" ?
      encoded.literal === input
      : encoded._tag === "UniqueSymbol" ?
      encoded.symbol === input
      : true
  }
}

/**
 * The goal is to reduce the number of a union members that will be checked.
 * This is useful to reduce the number of issues that will be returned.
 *
 * @internal
 */
export function getCandidates(input: any, types: ReadonlyArray<AST>): ReadonlyArray<AST> {
  const idx = getIndex(types)
  const runtimeType: Type = input === null ? "null" : Array.isArray(input) ? "array" : typeof input

  // 1. Try sentinel-based dispatch (most selective)
  if (idx.bySentinel) {
    const base = idx.otherwise?.[runtimeType] ?? []
    if (runtimeType === "object" || runtimeType === "array") {
      for (const [k, m] of idx.bySentinel) {
        if (Object.hasOwn(input, k)) {
          const match = m.get((input as any)[k])
          if (match) return [...match, ...base].filter(filterLiterals(input))
        }
      }
    }
    return base
  }

  // 2. Fallback: runtime-type dispatch only
  return (idx.byType?.[runtimeType] ?? []).filter(filterLiterals(input))
}

/**
 * @category model
 * @since 4.0.0
 */
export class UnionType<A extends AST = AST> extends Base {
  readonly _tag = "UnionType"
  readonly types: ReadonlyArray<A>
  readonly mode: "anyOf" | "oneOf"

  constructor(
    types: ReadonlyArray<A>,
    mode: "anyOf" | "oneOf",
    annotations?: Annotations.Annotations,
    checks?: Checks,
    encoding?: Encoding,
    context?: Context
  ) {
    super(annotations, checks, encoding, context)
    this.types = types
    this.mode = mode
  }
  /** @internal */
  parser(go: (ast: AST) => ToParser.Parser): ToParser.Parser {
    // eslint-disable-next-line @typescript-eslint/no-this-alias
    const ast = this
    return Effect.fnUntracedEager(function*(oinput, options) {
      if (oinput._tag === "None") {
        return oinput
      }
      const input = oinput.value
      const oneOf = ast.mode === "oneOf"
      const candidates = getCandidates(input, ast.types)
      let issues: Arr.NonEmptyArray<Issue.Issue> | undefined

      const tracking: {
        out: Option.Option<unknown> | undefined
        successes: Array<AST>
      } = {
        out: undefined,
        successes: []
      }
      for (let i = 0; i < candidates.length; i++) {
        const candidate = candidates[i]
        const parser = go(candidate)
        const eff = parser(oinput, options)
        const exit = effectIsExit(eff) ? eff : yield* Effect.exit(eff)
        if (exit._tag === "Failure") {
          const issue = Cause.filterError(exit.cause)
          if (Filter.isFail(issue)) {
            return yield* exit
          }
          if (issues) issues.push(issue)
          else issues = [issue]
          continue
        } else {
          if (tracking.out && oneOf) {
            tracking.successes.push(candidate)
            return yield* Effect.fail(new Issue.OneOf(ast, input, tracking.successes))
          }
          tracking.out = exit.value
          tracking.successes.push(candidate)
          if (!oneOf) {
            break
          }
        }
      }

      if (tracking.out) {
        return tracking.out
      } else {
        return yield* Effect.fail(new Issue.AnyOf(ast, oinput, issues ?? []))
      }
    })
  }
  /** @internal */
  go(go: (ast: AST) => AST) {
    const types = mapOrSame(this.types, go)
    return types === this.types ?
      this :
      new UnionType(types, this.mode, this.annotations, this.checks, undefined, this.context)
  }
  /** @internal */
  getExpected(getExpected: (ast: AST) => string): string {
    if (this.types.length === 0) return "never"
    return Array.from(new Set(this.types.map(getExpected))).join(" | ")
  }
}

/** @internal */
export function memoizeThunk<A>(f: () => A): () => A {
  let done = false
  let a: A
  return () => {
    if (done) {
      return a
    }
    a = f()
    done = true
    return a
  }
}

/**
 * @category model
 * @since 4.0.0
 */
export class Suspend extends Base {
  readonly _tag = "Suspend"
  readonly thunk: () => AST

  constructor(
    thunk: () => AST,
    annotations?: Annotations.Annotations,
    checks?: Checks,
    encoding?: Encoding,
    context?: Context
  ) {
    super(annotations, checks, encoding, context)
    this.thunk = memoizeThunk(thunk)
  }
  /** @internal */
  parser(go: (ast: AST) => ToParser.Parser): ToParser.Parser {
    return go(this.thunk())
  }
  /** @internal */
  go(go: (ast: AST) => AST) {
    // eslint-disable-next-line @typescript-eslint/no-this-alias
    const ast = this
    return new Suspend(() => go(ast.thunk()), ast.annotations, ast.checks, undefined, ast.context)
  }
  /** @internal */
  getExpected(getExpected: (ast: AST) => string): string {
    return getExpected(this.thunk())
  }
}

function modifyOwnPropertyDescriptors<A extends AST>(
  ast: A,
  f: (
    d: { [P in keyof A]: TypedPropertyDescriptor<A[P]> }
  ) => void
): A {
  const d = Object.getOwnPropertyDescriptors(ast)
  f(d)
  return Object.create(Object.getPrototypeOf(ast), d)
}

/** @internal */
export function replaceEncoding<A extends AST>(ast: A, encoding: Encoding | undefined): A {
  if (ast.encoding === encoding) {
    return ast
  }
  return modifyOwnPropertyDescriptors(ast, (d) => {
    d.encoding.value = encoding
  })
}

/** @internal */
export function replaceLastLink(encoding: Encoding, link: Link): Encoding {
  return Arr.append(encoding.slice(0, encoding.length - 1), link)
}

function replaceContext<A extends AST>(ast: A, context: Context | undefined): A {
  if (ast.context === context) {
    return ast
  }
  return modifyOwnPropertyDescriptors(ast, (d) => {
    d.context.value = context
  })
}

/** @internal */
export function replaceChecks<A extends AST>(ast: A, checks: Checks | undefined): A {
  if (ast.checks === checks) {
    return ast
  }
  return modifyOwnPropertyDescriptors(ast, (d) => {
    d.checks.value = checks
  })
}

/** @internal */
export function appendChecks<A extends AST>(ast: A, checks: Checks): A {
  return replaceChecks(ast, ast.checks ? [...ast.checks, ...checks] : checks)
}

function applyEncoded<A extends AST>(ast: A, f: (ast: AST) => AST): A {
  if (ast.encoding) {
    const links = ast.encoding
    const last = links[links.length - 1]
    return replaceEncoding(ast, replaceLastLink(links, new Link(f(last.to), last.transformation)))
  }
  return ast
}

/** @internal */
export function decodingMiddleware(
  ast: AST,
  middleware: Transformation.Middleware<any, any, any, any, any, any>
): AST {
  return appendTransformation(ast, middleware, typeAST(ast))
}

/** @internal */
export function encodingMiddleware(
  ast: AST,
  middleware: Transformation.Middleware<any, any, any, any, any, any>
): AST {
  return appendTransformation(encodedAST(ast), middleware, ast)
}

function appendTransformation<A extends AST>(
  from: AST,
  transformation:
    | Transformation.Transformation<any, any, any, any>
    | Transformation.Middleware<any, any, any, any, any, any>,
  to: A
): A {
  const link = new Link(from, transformation)
  return replaceEncoding(to, to.encoding ? [...to.encoding, link] : [link])
}

/**
 * Maps over the array but will return the original array if no changes occur.
 *
 * @internal
 */
export function mapOrSame<A>(as: Arr.NonEmptyReadonlyArray<A>, f: (a: A) => A): Arr.NonEmptyReadonlyArray<A>
export function mapOrSame<A>(as: ReadonlyArray<A>, f: (a: A) => A): ReadonlyArray<A>
export function mapOrSame<A>(as: ReadonlyArray<A>, f: (a: A) => A): ReadonlyArray<A> {
  let changed = false
  const out = Arr.allocate(as.length) as Array<A>
  for (let i = 0; i < as.length; i++) {
    const a = as[i]
    const fa = f(a)
    if (fa !== a) {
      changed = true
    }
    out[i] = fa
  }
  return changed ? out : as
}

/** @internal */
export function annotate<A extends AST>(ast: A, annotations: Annotations.Annotations): A {
  if (ast.checks) {
    const last = ast.checks[ast.checks.length - 1]
    return replaceChecks(ast, Arr.append(ast.checks.slice(0, -1), last.annotate(annotations)))
  }
  return modifyOwnPropertyDescriptors(ast, (d) => {
    d.annotations.value = Annotations.combine(d.annotations.value, annotations)
  })
}

/** @internal */
export function annotateKey<A extends AST>(ast: A, annotations: Annotations.Documentation): A {
  const context = ast.context ?
    new Context(
      ast.context.isOptional,
      ast.context.isMutable,
      ast.context.defaultValue,
      ast.context.make,
      Annotations.combine(ast.context.annotations, annotations)
    ) :
    new Context(false, false, undefined, undefined, annotations)
  return replaceContext(ast, context)
}

/** @internal */
export function optionalKey<A extends AST>(ast: A): A {
  const context = ast.context ?
    new Context(true, ast.context.isMutable, ast.context.defaultValue, ast.context.make, ast.context.annotations) :
    new Context(true, false)
  return applyEncoded(replaceContext(ast, context), optionalKey)
}

/** @internal */
export function mutableKey<A extends AST>(ast: A): A {
  const context = ast.context ?
    new Context(ast.context.isOptional, true, ast.context.defaultValue, ast.context.make, ast.context.annotations) :
    new Context(false, true)
  return applyEncoded(replaceContext(ast, context), mutableKey)
}

/** @internal */
export function withConstructorDefault<A extends AST>(
  ast: A,
  defaultValue: (input: Option.Option<undefined>) => Option.Option<unknown> | Effect.Effect<Option.Option<unknown>>
): A {
  const transformation = new Transformation.Transformation(
    new Getter.Getter((o) => {
      if (Option.isNone(Option.filter(o, Predicate.isNotUndefined))) {
        const oe = defaultValue(o as Option.Option<undefined>)
        return Effect.isEffect(oe) ? oe : Effect.succeed(oe)
      } else {
        return Effect.succeed(o)
      }
    }),
    Getter.passthrough()
  )
  const encoding: Encoding = [new Link(unknownKeyword, transformation)]
  const context = ast.context ?
    new Context(ast.context.isOptional, ast.context.isMutable, encoding, ast.context.make, ast.context.annotations) :
    new Context(false, false, encoding)
  return replaceContext(ast, context)
}

/** @internal */
export function decodeTo<A extends AST>(
  from: AST,
  to: A,
  transformation: Transformation.Transformation<any, any, any, any>
): A {
  return appendTransformation(from, transformation, to)
}

function mutableContext(ast: AST, isMutable: boolean): AST {
  switch (ast._tag) {
    case "TupleType":
      return new TupleType(isMutable, ast.elements, ast.rest, ast.annotations, ast.checks, ast.encoding, ast.context)
    case "TypeLiteral":
      return new TypeLiteral(
        ast.propertySignatures.map((ps) => {
          const ast = ps.type
          return new PropertySignature(
            ps.name,
            replaceContext(
              ast,
              ast.context
                ? new Context(
                  ast.context.isOptional,
                  isMutable,
                  ast.context.defaultValue,
                  ast.context.make,
                  ast.context.annotations
                )
                : new Context(false, isMutable)
            )
          )
        }),
        ast.indexSignatures.map((is) => new IndexSignature(isMutable, is.parameter, is.type, is.merge)),
        ast.annotations,
        ast.checks,
        ast.encoding,
        ast.context
      )
    case "UnionType":
      return new UnionType(ast.types.map(mutable), ast.mode, ast.annotations, ast.checks, ast.encoding, ast.context)
    case "Suspend":
      return new Suspend(() => mutable(ast.thunk()), ast.annotations, ast.checks, ast.encoding, ast.context)
    default:
      return ast
  }
}

/** @internal */
export function mutable<A extends AST>(ast: A): A {
  return mutableContext(ast, true) as A
}

/** @internal */
export function readonly<A extends AST>(ast: A): A {
  return mutableContext(ast, false) as A
}

function getRecordKeyLiterals(ast: AST): ReadonlyArray<PropertyKey> {
  switch (ast._tag) {
    case "LiteralType":
      if (Predicate.isPropertyKey(ast.literal)) {
        return [ast.literal]
      }
      break
    case "UnionType":
      return ast.types.flatMap(getRecordKeyLiterals)
  }
  return []
}

/** @internal */
export function record(key: AST, value: AST, keyValueCombiner: KeyValueCombiner | undefined): TypeLiteral {
  const literals = getRecordKeyLiterals(key)
  if (literals.length > 0) {
    return new TypeLiteral(literals.map((literal) => new PropertySignature(literal, value)), [])
  }
  return new TypeLiteral([], [new IndexSignature(false, key, value, keyValueCombiner)])
}

/** @internal */
export function isOptional(ast: AST): boolean {
  return ast.context?.isOptional ?? false
}

// -------------------------------------------------------------------------------------
// Public APIs
// -------------------------------------------------------------------------------------

/**
 * @since 4.0.0
 */
export const typeAST = memoize(<A extends AST>(ast: A): A => {
  if (ast.encoding) {
    return typeAST(replaceEncoding(ast, undefined))
  }
  const out: any = ast
  return out.go?.(typeAST) ?? out
})

/**
 * @since 4.0.0
 */
export const encodedAST = memoize((ast: AST): AST => {
  return typeAST(flip(ast))
})

function flipEncoding(ast: AST, encoding: Encoding): AST {
  const links = encoding
  const len = links.length
  const last = links[len - 1]
  const ls: Arr.NonEmptyArray<Link> = [
    new Link(flip(replaceEncoding(ast, undefined)), links[0].transformation.flip())
  ]
  for (let i = 1; i < len; i++) {
    ls.unshift(new Link(flip(links[i - 1].to), links[i].transformation.flip()))
  }
  const to = flip(last.to)
  if (to.encoding) {
    return replaceEncoding(to, [...to.encoding, ...ls])
  } else {
    return replaceEncoding(to, ls)
  }
}

/**
 * @since 4.0.0
 */
export const flip = memoize((ast: AST): AST => {
  if (ast.encoding) {
    return flipEncoding(ast, ast.encoding)
  }
  const out: any = ast
  return out.flip?.(flip) ?? out.go?.(flip) ?? out
})

/** @internal */
export function containsUndefined(ast: AST): boolean {
  switch (ast._tag) {
    case "UndefinedKeyword":
      return true
    case "UnionType":
      return ast.types.some(containsUndefined)
    default:
      return false
  }
}

function formatTemplateLiteral(ast: TemplateLiteral): string {
  const formatUnionPart = (part: TemplateLiteralPart): string => {
    if (isUnionType(part)) {
      return part.types.map(formatUnionPart).join(" | ")
    }
    switch (part._tag) {
      case "LiteralType":
        return getExpected(part)
      case "StringKeyword":
        return "string"
      case "NumberKeyword":
        return "number"
      case "BigIntKeyword":
        return "bigint"
      case "TemplateLiteral":
        return formatTemplateLiteral(part)
    }
  }

  return "`" + ast.encodedParts.map((part) => {
    switch (part._tag) {
      case "LiteralType":
        return String(part.literal)
      case "StringKeyword":
        return "${string}"
      case "NumberKeyword":
        return "${number}"
      case "BigIntKeyword":
        return "${bigint}"
      case "TemplateLiteral":
        return "${" + formatTemplateLiteral(part) + "}"
      case "UnionType":
        return "${" + part.types.map(formatUnionPart).join(" | ") + "}"
    }
  }).join("") + "`"
}

function getTemplateLiteralSource(ast: TemplateLiteral, top: boolean): string {
  return ast.encodedParts.map((part) =>
    handleTemplateLiteralASTPartParens(part, getTemplateLiteralASTPartPattern(part), top)
  ).join("")
}

/** @internal */
export const getTemplateLiteralRegExp = memoize((ast: TemplateLiteral): RegExp => {
  return new RegExp(`^${getTemplateLiteralSource(ast, true)}$`)
})

/**
 * any string, including newlines
 */
const STRING_KEYWORD_PATTERN = "[\\s\\S]*?"
/**
 * floating point or integer, with optional exponent, no leading "+"
 */
const NUMBER_KEYWORD_PATTERN = "[+-]?\\d*\\.?\\d+(?:[Ee][+-]?\\d+)?"
/**
 * signed integer only (no leading "+")
 */
const BIGINT_KEYWORD_PATTERN = "-?\\d+"

function getTemplateLiteralASTPartPattern(part: TemplateLiteralPart): string {
  switch (part._tag) {
    case "LiteralType":
      return RegEx.escape(String(part.literal))
    case "StringKeyword":
      return STRING_KEYWORD_PATTERN
    case "NumberKeyword":
      return NUMBER_KEYWORD_PATTERN
    case "BigIntKeyword":
      return BIGINT_KEYWORD_PATTERN
    case "TemplateLiteral":
      return getTemplateLiteralSource(part, false)
    case "UnionType":
      return part.types.map((type) => getTemplateLiteralASTPartPattern(type)).join("|")
  }
}

function handleTemplateLiteralASTPartParens(part: TemplateLiteralPart, s: string, top: boolean): string {
  if (isUnionType(part)) {
    if (!top) {
      return `(?:${s})`
    }
  } else if (!top) {
    return s
  }
  return `(${s})`
}

function fromConst<const T>(
  ast: AST,
  value: T
): ToParser.Parser {
  const succeed = Effect.succeedSome(value)
  return (oinput) => {
    if (oinput._tag === "None") {
      return Effect.succeedNone
    }
    return oinput.value === value
      ? succeed
      : Effect.fail(new Issue.InvalidType(ast, oinput))
  }
}

function fromRefinement<T>(
  ast: AST,
  refinement: (input: unknown) => input is T
): ToParser.Parser {
  return (oinput) => {
    if (oinput._tag === "None") {
      return Effect.succeedNone
    }
    return refinement(oinput.value)
      ? Effect.succeed(oinput)
      : Effect.fail(new Issue.InvalidType(ast, oinput))
  }
}

/** @internal */
export const enumsToLiterals = memoize((ast: Enums): UnionType<LiteralType> => {
  return new UnionType(
    ast.enums.map((e) => new LiteralType(e[1], { title: e[0] })),
    "anyOf"
  )
})

/** @internal */
export function getFilters(checks: Checks | undefined): Array<Check.Filter<any>> {
  if (checks) {
    return checks.flatMap((check) => {
      switch (check._tag) {
        case "Filter":
          return [check]
        case "FilterGroup":
          return getFilters(check.checks)
      }
    })
  }
  return []
}

/**
 * @category Reducer
 * @since 4.0.0
 */
export type ReducerAlg<A> = {
  readonly onEnter?: ((ast: AST, reduce: (ast: AST) => A) => Option.Option<A>) | undefined
  readonly Declaration: (ast: Declaration, reduce: (ast: AST) => A) => A
  readonly NullKeyword: (ast: NullKeyword, reduce: (ast: AST) => A) => A
  readonly UndefinedKeyword: (ast: UndefinedKeyword, reduce: (ast: AST) => A) => A
  readonly VoidKeyword: (ast: VoidKeyword, reduce: (ast: AST) => A) => A
  readonly NeverKeyword: (ast: NeverKeyword, reduce: (ast: AST) => A) => A
  readonly UnknownKeyword: (ast: UnknownKeyword, reduce: (ast: AST) => A) => A
  readonly AnyKeyword: (ast: AnyKeyword, reduce: (ast: AST) => A) => A
  readonly StringKeyword: (ast: StringKeyword, reduce: (ast: AST) => A) => A
  readonly NumberKeyword: (ast: NumberKeyword, reduce: (ast: AST) => A) => A
  readonly BooleanKeyword: (ast: BooleanKeyword, reduce: (ast: AST) => A) => A
  readonly SymbolKeyword: (ast: SymbolKeyword, reduce: (ast: AST) => A) => A
  readonly BigIntKeyword: (ast: BigIntKeyword, reduce: (ast: AST) => A) => A
  readonly UniqueSymbol: (ast: UniqueSymbol, reduce: (ast: AST) => A) => A
  readonly ObjectKeyword: (ast: ObjectKeyword, reduce: (ast: AST) => A) => A
  readonly Enums: (ast: Enums, reduce: (ast: AST) => A) => A
  readonly LiteralType: (ast: LiteralType, reduce: (ast: AST) => A) => A
  readonly TemplateLiteral: (ast: TemplateLiteral, reduce: (ast: AST) => A) => A
  readonly TupleType: (ast: TupleType, reduce: (ast: AST) => A) => A
  readonly TypeLiteral: (ast: TypeLiteral, reduce: (ast: AST) => A) => A
  readonly UnionType: (ast: UnionType, reduce: (ast: AST) => A, getCandidates: (ast: AST) => ReadonlyArray<AST>) => A
  readonly Suspend: (ast: Suspend, reduce: (ast: AST) => A) => A
}

/**
 * @category Reducer
 * @since 4.0.0
 */
export function getReducer<A>(alg: ReducerAlg<A>) {
  return function reduce(ast: AST): A {
    // ---------------------------------------------
    // handle hooks
    // ---------------------------------------------
    if (alg.onEnter) {
      const oa = alg.onEnter(ast, reduce)
      if (Option.isSome(oa)) {
        return oa.value
      }
    }
    // ---------------------------------------------
    // handle AST nodes
    // ---------------------------------------------
    switch (ast._tag) {
      case "UnionType":
        return alg.UnionType(ast, reduce, (t) => getCandidates(t, ast.types))
      default:
        return alg[ast._tag](ast as any, reduce)
    }
  }
}

/** @internal */
export function coerceBigInt(ast: BigIntKeyword): BigIntKeyword {
  return replaceEncoding(ast, [bigIntLink])
}

/** @internal */
export const goTemplateLiteral = memoize((ast: AST): AST => {
  if (ast.encoding) {
    const links = ast.encoding
    const last = links[links.length - 1]
    const to = goTemplateLiteral(last.to)
    return to === last.to ?
      ast :
      replaceEncoding(ast, replaceLastLink(links, new Link(to, last.transformation)))
  }
  switch (ast._tag) {
    case "StringKeyword":
    case "TemplateLiteral":
      return ast
    case "NumberKeyword":
    case "BigIntKeyword":
    case "LiteralType":
      return ast.goStringPojo()
    case "TupleType":
    case "UnionType":
      return ast.go(goTemplateLiteral)
  }
  throw new Error(`Unsupported template literal part tag: ${ast._tag}`)
})

const nullLink = new Link(
  undefinedKeyword,
  new Transformation.Transformation(
    Getter.transform(() => null),
    Getter.transform(() => undefined)
  )
)

const numberKeywordPattern = appendChecks(stringKeyword, [
  Check.regex(new RegExp(NUMBER_KEYWORD_PATTERN), { title: "a string representing a number" })
])

const numberLink = new Link(
  numberKeywordPattern,
  Transformation.numberFromString
)

const booleanLink = new Link(
  new UnionType([new LiteralType("true"), new LiteralType("false")], "anyOf"),
  new Transformation.Transformation(
    Getter.transform((s) => s === "true"),
    Getter.String()
  )
)

const bigintKeywordPattern = appendChecks(stringKeyword, [
  Check.regex(new RegExp(BIGINT_KEYWORD_PATTERN), { title: "a string representing a bigint" })
])

const bigIntLink = new Link(
  bigintKeywordPattern,
  new Transformation.Transformation(
    Getter.transform(BigInt),
    Getter.String()
  )
)

/** @internal */
export function getAnnotations(ast: AST): Annotations.Annotations | undefined {
  return ast.checks ? ast.checks[ast.checks.length - 1].annotations : ast.annotations
}

/** @internal */
export function getAnnotation<A>(f: (annotations: Annotations.Annotations | undefined) => A | undefined) {
  return (ast: AST): A | undefined => f(getAnnotations(ast))
}

/** @internal */
export const getIdentifierAnnotation = getAnnotation((annotations) => {
  const identifier = annotations?.identifier
  if (Predicate.isString(identifier)) return identifier
})

/** @internal */
export const getDescriptionAnnotation = getAnnotation((annotations) => {
  const description = annotations?.description
  if (Predicate.isString(description)) return description
})

/** @internal */
export const getExpected = memoize((ast: AST): string => {
  return getIdentifierAnnotation(ast) ?? ast.getExpected(getExpected)
})<|MERGE_RESOLUTION|>--- conflicted
+++ resolved
@@ -9,15 +9,10 @@
 import * as Option from "../data/Option.ts"
 import * as Predicate from "../data/Predicate.ts"
 import * as Effect from "../Effect.ts"
-<<<<<<< HEAD
 import type * as Exit from "../Exit.ts"
+import { memoize } from "../Function.ts"
 import { effectIsExit } from "../internal/effect.ts"
 import * as internalRecord from "../internal/record.ts"
-import { memoizeThunk } from "../internal/schema/util.ts"
-=======
-import { memoize } from "../Function.ts"
-import * as InternalRecord from "../internal/record.ts"
->>>>>>> ed6a957a
 import * as RegEx from "../primitives/RegExp.ts"
 import type { Annotated } from "./Annotations.ts"
 import * as Annotations from "./Annotations.ts"
@@ -1272,7 +1267,7 @@
               }
             } else {
               // preserve key
-              InternalRecord.set(out, key, input[key])
+              internalRecord.set(out, key, input[key])
             }
           }
         }
@@ -1312,25 +1307,6 @@
               new Issue.Composite(ast, oinput, [issue])
             )
           }
-<<<<<<< HEAD
-=======
-        } else {
-          if (Option.isSome(r.success)) {
-            InternalRecord.set(out, name, r.success.value)
-          } else {
-            if (!isOptional(ps.type)) {
-              const issue = new Issue.Pointer([name], new Issue.MissingKey(keyAnnotations))
-              if (errorsAllOption) {
-                issues.push(issue)
-                continue
-              } else {
-                return yield* Effect.fail(
-                  new Issue.Composite(ast, oinput, [issue])
-                )
-              }
-            }
-          }
->>>>>>> ed6a957a
         }
       }
 
@@ -1389,9 +1365,9 @@
               const v2 = exitValue.value.value
               if (is.merge && is.merge.decode && Object.hasOwn(out, k2)) {
                 const [k, v] = is.merge.decode.combine([k2, out[k2]], [k2, v2])
-                InternalRecord.set(out, k, v)
+                internalRecord.set(out, k, v)
               } else {
-                InternalRecord.set(out, k2, v2)
+                internalRecord.set(out, k2, v2)
               }
             }
           }
@@ -1407,7 +1383,7 @@
         const preserved: Record<PropertyKey, unknown> = {}
         for (const key of keys) {
           if (Object.hasOwn(out, key)) {
-            InternalRecord.set(preserved, key, out[key])
+            internalRecord.set(preserved, key, out[key])
           }
         }
         return Option.some(preserved)
