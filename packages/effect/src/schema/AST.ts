/**
 * @since 4.0.0
 */

import * as Cause from "../Cause.ts"
import * as Arr from "../collections/Array.ts"
import type * as Combiner from "../data/Combiner.ts"
import * as Filter from "../data/Filter.ts"
import * as Option from "../data/Option.ts"
import * as Predicate from "../data/Predicate.ts"
import * as Effect from "../Effect.ts"
import type * as Exit from "../Exit.ts"
import { memoize } from "../Function.ts"
import { effectIsExit } from "../internal/effect.ts"
import * as internalRecord from "../internal/record.ts"
import * as RegEx from "../primitives/RegExp.ts"
import type { Annotated } from "./Annotations.ts"
import * as Annotations from "./Annotations.ts"
import * as Check from "./Check.ts"
import * as Getter from "./Getter.ts"
import * as Issue from "./Issue.ts"
import type * as Schema from "./Schema.ts"
import type * as ToParser from "./ToParser.ts"
import * as Transformation from "./Transformation.ts"

/**
 * @category model
 * @since 4.0.0
 */
export type AST =
  | Declaration
  | NullKeyword
  | UndefinedKeyword
  | VoidKeyword
  | NeverKeyword
  | UnknownKeyword
  | AnyKeyword
  | StringKeyword
  | NumberKeyword
  | BooleanKeyword
  | BigIntKeyword
  | SymbolKeyword
  | LiteralType
  | UniqueSymbol
  | ObjectKeyword
  | Enums
  | TemplateLiteral
  | TupleType
  | TypeLiteral
  | UnionType
  | Suspend

function makeGuard<T extends AST["_tag"]>(tag: T) {
  return (ast: AST): ast is Extract<AST, { _tag: T }> => ast._tag === tag
}

/**
 * @category Guard
 * @since 4.0.0
 */
export const isDeclaration = makeGuard("Declaration")

/**
 * @category Guard
 * @since 4.0.0
 */
export const isNullKeyword = makeGuard("NullKeyword")

/**
 * @category Guard
 * @since 4.0.0
 */
export const isUndefinedKeyword = makeGuard("UndefinedKeyword")

/**
 * @category Guard
 * @since 4.0.0
 */
export const isVoidKeyword = makeGuard("VoidKeyword")

/**
 * @category Guard
 * @since 4.0.0
 */
export const isNeverKeyword = makeGuard("NeverKeyword")

/**
 * @category Guard
 * @since 4.0.0
 */
export const isUnknownKeyword = makeGuard("UnknownKeyword")

/**
 * @category Guard
 * @since 4.0.0
 */
export const isAnyKeyword = makeGuard("AnyKeyword")

/**
 * @category Guard
 * @since 4.0.0
 */
export const isStringKeyword = makeGuard("StringKeyword")

/**
 * @category Guard
 * @since 4.0.0
 */
export const isNumberKeyword = makeGuard("NumberKeyword")

/**
 * @category Guard
 * @since 4.0.0
 */
export const isBooleanKeyword = makeGuard("BooleanKeyword")

/**
 * @category Guard
 * @since 4.0.0
 */
export const isBigIntKeyword = makeGuard("BigIntKeyword")

/**
 * @category Guard
 * @since 4.0.0
 */
export const isSymbolKeyword = makeGuard("SymbolKeyword")

/**
 * @category Guard
 * @since 4.0.0
 */
export const isLiteralType = makeGuard("LiteralType")

/**
 * @category Guard
 * @since 4.0.0
 */
export const isUniqueSymbol = makeGuard("UniqueSymbol")

/**
 * @category Guard
 * @since 4.0.0
 */
export const isObjectKeyword = makeGuard("ObjectKeyword")

/**
 * @category Guard
 * @since 4.0.0
 */
export const isEnums = makeGuard("Enums")

/**
 * @category Guard
 * @since 4.0.0
 */
export const isTemplateLiteral = makeGuard("TemplateLiteral")

/**
 * @category Guard
 * @since 4.0.0
 */
export const isTupleType = makeGuard("TupleType")

/**
 * @category Guard
 * @since 4.0.0
 */
export const isTypeLiteral = makeGuard("TypeLiteral")

/**
 * @category Guard
 * @since 4.0.0
 */
export const isUnionType = makeGuard("UnionType")

/**
 * @category Guard
 * @since 4.0.0
 */
export const isSuspend = makeGuard("Suspend")

/**
 * @category model
 * @since 4.0.0
 */
export class Link {
  readonly to: AST
  readonly transformation:
    | Transformation.Transformation<any, any, any, any>
    | Transformation.Middleware<any, any, any, any, any, any>

  constructor(
    to: AST,
    transformation:
      | Transformation.Transformation<any, any, any, any>
      | Transformation.Middleware<any, any, any, any, any, any>
  ) {
    this.to = to
    this.transformation = transformation
  }
}

/**
 * @category model
 * @since 4.0.0
 */
export type Encoding = readonly [Link, ...Array<Link>]

/**
 * @category model
 * @since 4.0.0
 */
export interface ParseOptions {
  /**
   * The `errors` option allows you to receive all parsing errors when
   * attempting to parse a value using a schema. By default only the first error
   * is returned, but by setting the `errors` option to `"all"`, you can receive
   * all errors that occurred during the parsing process. This can be useful for
   * debugging or for providing more comprehensive error messages to the user.
   *
   * default: "first"
   */
  readonly errors?: "first" | "all" | undefined

  /**
   * When using a `TypeLiteral` to parse a value, by default any properties that
   * are not specified in the schema will be stripped out from the output. This
   * is because the `TypeLiteral` is expecting a specific shape for the parsed
   * value, and any excess properties do not conform to that shape.
   *
   * However, you can use the `onExcessProperty` option (default value:
   * `"ignore"`) to trigger a parsing error. This can be particularly useful in
   * cases where you need to detect and handle potential errors or unexpected
   * values.
   *
   * If you want to allow excess properties to remain, you can use
   * `onExcessProperty` set to `"preserve"`.
   *
   * default: "ignore"
   */
  readonly onExcessProperty?: "ignore" | "error" | "preserve" | undefined

  /**
   * The `propertyOrder` option provides control over the order of object fields
   * in the output. This feature is useful when the sequence of keys is
   * important for the consuming processes or when maintaining the input order
   * enhances readability and usability.
   *
   * By default, the `propertyOrder` option is set to `"none"`. This means that
   * the internal system decides the order of keys to optimize parsing speed.
   * The order of keys in this mode should not be considered stable, and it's
   * recommended not to rely on key ordering as it may change in future updates
   * without notice.
   *
   * Setting `propertyOrder` to `"original"` ensures that the keys are ordered
   * as they appear in the input during the decoding/encoding process.
   *
   * default: "none"
   */
  readonly propertyOrder?: "none" | "original" | undefined

  /** @internal */
  readonly "~variant"?: "make" | undefined
}

/** @internal */
export const defaultParseOptions: ParseOptions = {}

/**
 * @category model
 * @since 4.0.0
 */
export class Context {
  readonly isOptional: boolean
  readonly isMutable: boolean
  /** Used for constructor default values (e.g. `withConstructorDefault` API) */
  readonly defaultValue: Encoding | undefined
  /** Used for constructor encoding (e.g. `Class` API) */
  readonly make: Encoding | undefined
  readonly annotations: Annotations.Key<unknown> | undefined

  constructor(
    isOptional: boolean,
    isMutable: boolean,
    /** Used for constructor default values (e.g. `withConstructorDefault` API) */
    defaultValue: Encoding | undefined = undefined,
    /** Used for constructor encoding (e.g. `Class` API) */
    make: Encoding | undefined = undefined,
    annotations: Annotations.Key<unknown> | undefined = undefined
  ) {
    this.isOptional = isOptional
    this.isMutable = isMutable
    this.defaultValue = defaultValue
    this.make = make
    this.annotations = annotations
  }
}

/**
 * @category model
 * @since 4.0.0
 */
export type Checks = readonly [Check.Check<any>, ...Array<Check.Check<any>>]

/**
 * @category model
 * @since 4.0.0
 */
export abstract class Base implements Annotated {
  readonly annotations: Annotations.Annotations | undefined
  readonly checks: Checks | undefined
  readonly encoding: Encoding | undefined
  readonly context: Context | undefined

  constructor(
    annotations: Annotations.Annotations | undefined = undefined,
    checks: Checks | undefined = undefined,
    encoding: Encoding | undefined = undefined,
    context: Context | undefined = undefined
  ) {
    this.annotations = annotations
    this.checks = checks
    this.encoding = encoding
    this.context = context
  }
}

/**
 * @category model
 * @since 4.0.0
 */
export abstract class AbstractParser extends Base {
  /** @internal */
  abstract parser(go: (ast: AST) => ToParser.Parser): ToParser.Parser
}

/**
 * @category model
 * @since 4.0.0
 */
export class Declaration extends Base {
  readonly _tag = "Declaration"
  readonly typeParameters: ReadonlyArray<AST>
  readonly run: (
    typeParameters: ReadonlyArray<AST>
  ) => (input: unknown, self: Declaration, options: ParseOptions) => Effect.Effect<any, Issue.Issue, any>

  constructor(
    typeParameters: ReadonlyArray<AST>,
    run: (
      typeParameters: ReadonlyArray<AST>
    ) => (input: unknown, self: Declaration, options: ParseOptions) => Effect.Effect<any, Issue.Issue, any>,
    annotations?: Annotations.Annotations,
    checks?: Checks,
    encoding?: Encoding,
    context?: Context
  ) {
    super(annotations, checks, encoding, context)
    this.typeParameters = typeParameters
    this.run = run
  }
  /** @internal */
  parser(): ToParser.Parser {
    // eslint-disable-next-line @typescript-eslint/no-this-alias
    const ast = this
    const run = ast.run(ast.typeParameters)
    return function(oinput, options) {
      if (Option.isNone(oinput)) {
        return Effect.succeedNone
      }
      return Effect.mapEager(run(oinput.value, ast, options), Option.some)
    }
  }
  /** @internal */
  go(go: (ast: AST) => AST) {
    const tps = mapOrSame(this.typeParameters, go)
    return tps === this.typeParameters ?
      this :
      new Declaration(tps, this.run, this.annotations, this.checks, undefined, this.context)
  }
  /** @internal */
  getExpected(): string {
    const expected = this.annotations?.identifier ?? this.annotations?.title
    if (Predicate.isString(expected)) return expected
    return "<Declaration>"
  }
}

/**
 * @category model
 * @since 4.0.0
 */
export class NullKeyword extends AbstractParser {
  readonly _tag = "NullKeyword"
  /** @internal */
  parser() {
    return fromConst(this, null)
  }
  goStringPojo(): AST {
    return replaceEncoding(this, [nullLink])
  }
  /** @internal */
  getExpected(): string {
    return "null"
  }
}

/**
 * @since 4.0.0
 */
export const nullKeyword = new NullKeyword()

/**
 * @category model
 * @since 4.0.0
 */
export class UndefinedKeyword extends AbstractParser {
  readonly _tag = "UndefinedKeyword"
  /** @internal */
  parser() {
    return fromConst(this, undefined)
  }
  /** @internal */
  getExpected(): string {
    return "undefined"
  }
}

/**
 * @since 4.0.0
 */
export const undefinedKeyword = new UndefinedKeyword()

/**
 * @category model
 * @since 4.0.0
 */
export class VoidKeyword extends AbstractParser {
  readonly _tag = "VoidKeyword"
  /** @internal */
  parser() {
    return fromConst(this, undefined)
  }
  /** @internal */
  getExpected(): string {
    return "void"
  }
}

/**
 * @since 4.0.0
 */
export const voidKeyword = new VoidKeyword()

/**
 * @category model
 * @since 4.0.0
 */
export class NeverKeyword extends AbstractParser {
  readonly _tag = "NeverKeyword"
  /** @internal */
  parser() {
    return fromRefinement(this, Predicate.isNever)
  }
  /** @internal */
  getExpected(): string {
    return "never"
  }
}

/**
 * @since 4.0.0
 */
export const neverKeyword = new NeverKeyword()

/**
 * @category model
 * @since 4.0.0
 */
export class AnyKeyword extends AbstractParser {
  readonly _tag = "AnyKeyword"
  /** @internal */
  parser() {
    return fromRefinement(this, Predicate.isUnknown)
  }
  /** @internal */
  getExpected(): string {
    return "any"
  }
}

/**
 * @since 4.0.0
 */
export const anyKeyword = new AnyKeyword()

/**
 * @category model
 * @since 4.0.0
 */
export class UnknownKeyword extends AbstractParser {
  readonly _tag = "UnknownKeyword"
  /** @internal */
  parser() {
    return fromRefinement(this, Predicate.isUnknown)
  }
  /** @internal */
  getExpected(): string {
    return "unknown"
  }
}

/**
 * @since 4.0.0
 */
export const unknownKeyword = new UnknownKeyword()

/**
 * @category model
 * @since 4.0.0
 */
export class ObjectKeyword extends AbstractParser {
  readonly _tag = "ObjectKeyword"
  /** @internal */
  parser() {
    return fromRefinement(this, Predicate.isObject)
  }
  /** @internal */
  getExpected(): string {
    return "object | array | function"
  }
}

/**
 * @category model
 * @since 4.0.0
 */
export class Enums extends AbstractParser {
  readonly _tag = "Enums"
  readonly enums: ReadonlyArray<readonly [string, string | number]>

  constructor(
    enums: ReadonlyArray<readonly [string, string | number]>,
    annotations?: Annotations.Annotations,
    checks?: Checks,
    encoding?: Encoding,
    context?: Context
  ) {
    super(annotations, checks, encoding, context)
    this.enums = enums
  }
  /** @internal */
  parser() {
<<<<<<< HEAD
    const values = new Set(this.enums.map(([, v]) => v))
    return fromRefinement(
      this,
      (input): input is typeof this.enums[number][1] => values.has(input as any)
=======
    const values = new Set<unknown>(this.enums.map(([, v]) => v))
    return fromRefinement(
      this,
      (input): input is typeof this.enums[number][1] => values.has(input)
>>>>>>> bb5cbc2f
    )
  }
  goStringPojo(): AST {
    if (this.enums.some(([_, v]) => Predicate.isNumber(v))) {
      const coercions = Object.fromEntries(this.enums.map(([_, v]) => [String(v), v]))
      const enumLink = new Link(
        new UnionType(Object.keys(coercions).map((k) => new LiteralType(k)), "anyOf"),
        new Transformation.Transformation(
          Getter.transform((s) => coercions[s]),
          Getter.String()
        )
      )
      return replaceEncoding(this, [enumLink])
    }
    return this
  }
  /** @internal */
  getExpected(): string {
    return this.enums.map(([_, value]) => JSON.stringify(value)).join(" | ")
  }
}

/**
 * @since 4.0.0
 */
export const objectKeyword = new ObjectKeyword()

type TemplateLiteralPart =
  | StringKeyword
  | NumberKeyword
  | BigIntKeyword
  | LiteralType
  | TemplateLiteral
  | UnionType<TemplateLiteralPart>

function isTemplateLiteralPart(ast: AST): ast is TemplateLiteralPart {
  switch (ast._tag) {
    case "StringKeyword":
    case "NumberKeyword":
    case "BigIntKeyword":
    case "LiteralType":
    case "TemplateLiteral":
      return true
    case "UnionType":
      return ast.types.every(isTemplateLiteralPart)
    default:
      return false
  }
}

/**
 * @category model
 * @since 4.0.0
 */
export class TemplateLiteral extends AbstractParser {
  readonly _tag = "TemplateLiteral"
  readonly parts: ReadonlyArray<AST>
  /** @internal */
  readonly encodedParts: ReadonlyArray<TemplateLiteralPart>

  constructor(
    parts: ReadonlyArray<AST>,
    annotations?: Annotations.Annotations,
    checks?: Checks,
    encoding?: Encoding,
    context?: Context
  ) {
    super(annotations, checks, encoding, context)
    const encodedParts: Array<TemplateLiteralPart> = []
    for (const part of parts) {
      const encoded = encodedAST(part)
      if (isTemplateLiteralPart(encoded)) {
        encodedParts.push(encoded)
      } else {
        throw new Error("Invalid TemplateLiteral part")
      }
    }
    this.parts = parts
    this.encodedParts = encodedParts
  }
  /** @internal */
  parser(go: (ast: AST) => ToParser.Parser): ToParser.Parser {
    const parser = go(this.asTemplateLiteralParser())
    return (oinput: Option.Option<unknown>, options: ParseOptions) =>
      Effect.mapBothEager(parser(oinput, options), {
        onSuccess: () => oinput,
        onFailure: () => new Issue.InvalidType(this, oinput)
      })
  }
  /** @internal */
  getExpected(): string {
    return formatTemplateLiteral(this)
  }
  /** @internal */
  asTemplateLiteralParser(): TupleType {
    const tuple = goTemplateLiteral(new TupleType(false, this.parts, [])) as TupleType
    const regex = getTemplateLiteralRegExp(this)
    return decodeTo(
      stringKeyword,
      tuple,
      new Transformation.Transformation(
        Getter.transform((s: string) => {
          const match = regex.exec(s)
          if (match) {
            return match.slice(1, this.parts.length + 1)
          }
          return []
        }),
        Getter.transform((parts) => parts.join(""))
      )
    )
  }
}

/**
 * @category model
 * @since 4.0.0
 */
export type Literal = string | number | boolean | bigint

/**
 * @category model
 * @since 4.0.0
 */
export class UniqueSymbol extends AbstractParser {
  readonly _tag = "UniqueSymbol"
  readonly symbol: symbol

  constructor(
    symbol: symbol,
    annotations?: Annotations.Annotations,
    checks?: Checks,
    encoding?: Encoding,
    context?: Context
  ) {
    super(annotations, checks, encoding, context)
    this.symbol = symbol
  }
  /** @internal */
  parser() {
    return fromConst(this, this.symbol)
  }
  /** @internal */
  getExpected(): string {
    return String(this.symbol)
  }
}

/** @internal */
export function coerceLiteral(ast: LiteralType): LiteralType {
  const s = String(ast.literal)
  return replaceEncoding(ast, [
    new Link(
      new LiteralType(s),
      new Transformation.Transformation(
        Getter.transform(() => ast.literal),
        Getter.transform(() => s)
      )
    )
  ])
}

/**
 * @category model
 * @since 4.0.0
 */
export class LiteralType extends AbstractParser {
  readonly _tag = "LiteralType"
  readonly literal: Literal

  constructor(
    literal: Literal,
    annotations?: Annotations.Annotations,
    checks?: Checks,
    encoding?: Encoding,
    context?: Context
  ) {
    super(annotations, checks, encoding, context)
    this.literal = literal
    if (process.env.NODE_ENV !== "production") {
      if (Predicate.isNumber(this.literal) && !Number.isFinite(this.literal)) {
        throw new Error("LiteralType must be a finite number")
      }
    }
  }
  /** @internal */
  parser() {
    return fromConst(this, this.literal)
  }
  goStringPojo(): AST {
    return Predicate.isString(this.literal) ? this : coerceLiteral(this)
  }
  /** @internal */
  getExpected(): string {
    return Predicate.isString(this.literal) ? JSON.stringify(this.literal) : String(this.literal)
  }
}

/**
 * @category model
 * @since 4.0.0
 */
export class StringKeyword extends AbstractParser {
  readonly _tag = "StringKeyword"
  /** @internal */
  parser() {
    return fromRefinement(this, Predicate.isString)
  }
  /** @internal */
  getExpected(): string {
    return "string"
  }
}

/**
 * @since 4.0.0
 */
export const stringKeyword = new StringKeyword()

/**
 * @category model
 * @since 4.0.0
 */
export class NumberKeyword extends AbstractParser {
  readonly _tag = "NumberKeyword"
  /** @internal */
  parser() {
    return fromRefinement(this, Predicate.isNumber)
  }
  goStringPojo(): AST {
    return replaceEncoding(this, [numberLink])
  }
  /** @internal */
  getExpected(): string {
    return "number"
  }
}

/**
 * @since 4.0.0
 */
export const numberKeyword = new NumberKeyword()

/**
 * @category model
 * @since 4.0.0
 */
export class BooleanKeyword extends AbstractParser {
  readonly _tag = "BooleanKeyword"
  /** @internal */
  parser() {
    return fromRefinement(this, Predicate.isBoolean)
  }
  goStringPojo(): AST {
    return replaceEncoding(this, [booleanLink])
  }
  /** @internal */
  getExpected(): string {
    return "boolean"
  }
}

/**
 * @since 4.0.0
 */
export const booleanKeyword = new BooleanKeyword()

/**
 * @category model
 * @since 4.0.0
 */
export class SymbolKeyword extends AbstractParser {
  readonly _tag = "SymbolKeyword"
  /** @internal */
  parser() {
    return fromRefinement(this, Predicate.isSymbol)
  }
  /** @internal */
  getExpected(): string {
    return "symbol"
  }
}

/**
 * @since 4.0.0
 */
export const symbolKeyword = new SymbolKeyword()

/**
 * @category model
 * @since 4.0.0
 */
export class BigIntKeyword extends AbstractParser {
  readonly _tag = "BigIntKeyword"
  /** @internal */
  parser() {
    return fromRefinement(this, Predicate.isBigInt)
  }
  goStringPojo(): AST {
    return replaceEncoding(this, [bigIntLink])
  }
  /** @internal */
  getExpected(): string {
    return "bigint"
  }
}

/**
 * @since 4.0.0
 */
export const bigIntKeyword = new BigIntKeyword()

/**
 * @category model
 * @since 4.0.0
 */
export class PropertySignature {
  readonly name: PropertyKey
  readonly type: AST

  constructor(
    name: PropertyKey,
    type: AST
  ) {
    this.name = name
    this.type = type
  }
}

/**
 * @category model
 * @since 4.0.0
 */
export class KeyValueCombiner {
  readonly decode: Combiner.Combiner<readonly [key: PropertyKey, value: any]> | undefined
  readonly encode: Combiner.Combiner<readonly [key: PropertyKey, value: any]> | undefined

  constructor(
    decode: Combiner.Combiner<readonly [key: PropertyKey, value: any]> | undefined,
    encode: Combiner.Combiner<readonly [key: PropertyKey, value: any]> | undefined
  ) {
    this.decode = decode
    this.encode = encode
  }
  /** @internal */
  flip(): KeyValueCombiner {
    return new KeyValueCombiner(this.encode, this.decode)
  }
}

/**
 * @category model
 * @since 4.0.0
 */
export class IndexSignature {
  readonly isMutable: boolean
  readonly parameter: AST
  readonly type: AST
  readonly merge: KeyValueCombiner | undefined

  constructor(
    isMutable: boolean,
    parameter: AST,
    type: AST,
    merge: KeyValueCombiner | undefined
  ) {
    this.isMutable = isMutable
    this.parameter = parameter
    this.type = type
    this.merge = merge
    if (process.env.NODE_ENV !== "production") {
      if (isOptional(type) && !containsUndefined(type)) {
        throw new Error("Cannot use `Schema.optionalKey` with index signatures, use `Schema.optional` instead.")
      }
    }
  }
}

/**
 * @category model
 * @since 4.0.0
 */
export class TupleType extends Base {
  readonly _tag = "TupleType"
  readonly isMutable: boolean
  readonly elements: ReadonlyArray<AST>
  readonly rest: ReadonlyArray<AST>

  constructor(
    isMutable: boolean,
    elements: ReadonlyArray<AST>,
    rest: ReadonlyArray<AST>,
    annotations?: Annotations.Annotations,
    checks?: Checks,
    encoding?: Encoding,
    context?: Context
  ) {
    super(annotations, checks, encoding, context)
    this.isMutable = isMutable
    this.elements = elements
    this.rest = rest

    if (process.env.NODE_ENV !== "production") {
      // A required element cannot follow an optional element. ts(1257)
      const i = elements.findIndex(isOptional)
      if (i !== -1 && (elements.slice(i + 1).some((e) => !isOptional(e)) || rest.length > 1)) {
        throw new Error("A required element cannot follow an optional element. ts(1257)")
      }

      // An optional element cannot follow a rest element.ts(1266)
      if (rest.length > 1 && rest.slice(1).some(isOptional)) {
        throw new Error("An optional element cannot follow a rest element. ts(1266)")
      }
    }
  }
  /** @internal */
  parser(go: (ast: AST) => ToParser.Parser): ToParser.Parser {
    // eslint-disable-next-line @typescript-eslint/no-this-alias
    const ast = this
    const elements = ast.elements.map((ast) => ({
      ast,
      parser: go(ast)
    }))
    const elementCount = elements.length
    return Effect.fnUntracedEager(function*(oinput, options) {
      if (oinput._tag === "None") {
        return oinput
      }
      const input = oinput.value

      // If the input is not an array, return early with an error
      if (!Arr.isArray(input)) {
        return yield* Effect.fail(new Issue.InvalidType(ast, oinput))
      }

      const output: Array<unknown> = []
      let issues: Arr.NonEmptyArray<Issue.Issue> | undefined
      const errorsAllOption = options.errors === "all"

      let i = 0
      // ---------------------------------------------
      // handle elements
      // ---------------------------------------------
      for (; i < elementCount; i++) {
        const e = elements[i]
        const value = i < input.length ? Option.some(input[i]) : Option.none()
        const eff = e.parser(value, options)
        const exit = effectIsExit(eff) ? eff : yield* Effect.exit(eff)
        if (exit._tag === "Failure") {
          const issueElement = Cause.filterError(exit.cause)
          if (Filter.isFail(issueElement)) {
            return yield* exit
          }
          const issue = new Issue.Pointer([i], issueElement)
          if (errorsAllOption) {
            if (issues) issues.push(issue)
            else issues = [issue]
          } else {
            return yield* Effect.fail(new Issue.Composite(ast, oinput, [issue]))
          }
        } else if (exit.value._tag === "Some") {
          output[i] = exit.value.value
        } else if (!isOptional(e.ast)) {
          const issue = new Issue.Pointer([i], new Issue.MissingKey(e.ast.context?.annotations))
          if (errorsAllOption) {
            if (issues) issues.push(issue)
            else issues = [issue]
          } else {
            return yield* Effect.fail(new Issue.Composite(ast, oinput, [issue]))
          }
        }
      }
      // ---------------------------------------------
      // handle rest element
      // ---------------------------------------------
      const len = input.length
      if (Arr.isReadonlyArrayNonEmpty(ast.rest)) {
        const [head, ...tail] = ast.rest
        const parser = go(head)
        const keyAnnotations = head.context?.annotations
        for (; i < len - tail.length; i++) {
          const eff = parser(Option.some(input[i]), options)
          const exit = effectIsExit(eff) ? eff : yield* Effect.exit(eff)
          if (exit._tag === "Failure") {
            const issueRest = Cause.filterError(exit.cause)
            if (Filter.isFail(issueRest)) {
              return yield* exit
            }
            const issue = new Issue.Pointer([i], issueRest)
            if (errorsAllOption) {
              if (issues) issues.push(issue)
              else issues = [issue]
            } else {
              return yield* Effect.fail(new Issue.Composite(ast, oinput, [issue]))
            }
          } else if (exit.value._tag === "Some") {
            output[i] = exit.value.value
          } else {
            const issue = new Issue.Pointer([i], new Issue.MissingKey(keyAnnotations))
            if (errorsAllOption) {
              if (issues) issues.push(issue)
              else issues = [issue]
            } else {
              return yield* Effect.fail(new Issue.Composite(ast, oinput, [issue]))
            }
          }
        }
        // ---------------------------------------------
        // handle post rest elements
        // ---------------------------------------------
        for (let j = 0; j < tail.length; j++) {
          if (len < i + 1) {
            continue
          } else {
            const parser = go(tail[j])
            const keyAnnotations = tail[j].context?.annotations
            const eff = parser(Option.some(input[i]), options)
            const exit = effectIsExit(eff) ? eff : yield* Effect.exit(eff)
            if (exit._tag === "Failure") {
              const issueRest = Cause.filterError(exit.cause)
              if (Filter.isFail(issueRest)) {
                return yield* exit
              }
              const issue = new Issue.Pointer([i], issueRest)
              if (errorsAllOption) {
                if (issues) issues.push(issue)
                else issues = [issue]
              } else {
                return yield* Effect.fail(new Issue.Composite(ast, oinput, [issue]))
              }
            } else if (exit.value._tag === "Some") {
              output[i] = exit.value.value
            } else {
              const issue = new Issue.Pointer([i], new Issue.MissingKey(keyAnnotations))
              if (errorsAllOption) {
                if (issues) issues.push(issue)
                else issues = [issue]
              } else {
                return yield* Effect.fail(new Issue.Composite(ast, oinput, [issue]))
              }
            }
          }
        }
      } else {
        // ---------------------------------------------
        // handle excess indexes
        // ---------------------------------------------
        for (let i = ast.elements.length; i <= len - 1; i++) {
          const issue = new Issue.Pointer([i], new Issue.UnexpectedKey(ast, input[i]))
          if (errorsAllOption) {
            if (issues) issues.push(issue)
            else issues = [issue]
          } else {
            return yield* Effect.fail(new Issue.Composite(ast, oinput, [issue]))
          }
        }
      }
      if (issues) {
        return yield* Effect.fail(new Issue.Composite(ast, oinput, issues))
      }
      return Option.some(output)
    })
  }
  /** @internal */
  go(go: (ast: AST) => AST) {
    const elements = mapOrSame(this.elements, go)
    const rest = mapOrSame(this.rest, go)
    return elements === this.elements && rest === this.rest ?
      this :
      new TupleType(this.isMutable, elements, rest, this.annotations, this.checks, undefined, this.context)
  }
  /** @internal */
  getExpected(): string {
    return "array"
  }
}

function getIndexSignatureHash(ast: AST): string {
  if (isTemplateLiteral(ast)) {
    return ast.parts.map((part) => isLiteralType(part) ? String(part.literal) : `\${${getIndexSignatureHash(part)}}`)
      .join("")
  }
  return ast._tag
}

/** @internal */
export function getIndexSignatureKeys(
  input: { readonly [x: PropertyKey]: unknown },
  is: IndexSignature
): ReadonlyArray<PropertyKey> {
  const parameter = encodedAST(is.parameter)
  switch (parameter._tag) {
    case "TemplateLiteral": {
      const regex = getTemplateLiteralRegExp(parameter)
      return Object.keys(input).filter((key) => regex.test(key))
    }
    case "SymbolKeyword":
      return Object.getOwnPropertySymbols(input)
    default:
      return Object.keys(input)
  }
}

/**
 * @category model
 * @since 4.0.0
 */
export class TypeLiteral extends Base {
  readonly _tag = "TypeLiteral"
  readonly propertySignatures: ReadonlyArray<PropertySignature>
  readonly indexSignatures: ReadonlyArray<IndexSignature>

  constructor(
    propertySignatures: ReadonlyArray<PropertySignature>,
    indexSignatures: ReadonlyArray<IndexSignature>,
    annotations?: Annotations.Annotations,
    checks?: Checks,
    encoding?: Encoding,
    context?: Context
  ) {
    super(annotations, checks, encoding, context)
    this.propertySignatures = propertySignatures
    this.indexSignatures = indexSignatures

    if (process.env.NODE_ENV !== "production") {
      // Duplicate property signatures
      let duplicates = propertySignatures.map((ps) => ps.name).filter((name, i, arr) => arr.indexOf(name) !== i)
      if (duplicates.length > 0) {
        throw new Error(`Duplicate identifiers: ${JSON.stringify(duplicates)}. ts(2300)`)
      }

      // Duplicate index signatures
      duplicates = indexSignatures.map((is) => getIndexSignatureHash(is.parameter)).filter((s, i, arr) =>
        arr.indexOf(s) !== i
      )
      if (duplicates.length > 0) {
        throw new Error(`Duplicate index signatures: ${JSON.stringify(duplicates)}. ts(2374)`)
      }
    }
  }
  /** @internal */
  parser(go: (ast: AST) => ToParser.Parser): ToParser.Parser {
    // eslint-disable-next-line @typescript-eslint/no-this-alias
    const ast = this
    const expectedKeys: Array<PropertyKey> = []
    const expectedKeysSet = new Set<PropertyKey>()
    const properties: Array<{
      readonly ps: PropertySignature
      readonly parser: ToParser.Parser
      readonly name: PropertyKey
      readonly type: AST
    }> = []
    const propertyCount = ast.propertySignatures.length
    for (const ps of ast.propertySignatures) {
      expectedKeys.push(ps.name)
      expectedKeysSet.add(ps.name)
      properties.push({
        ps,
        parser: go(ps.type),
        name: ps.name,
        type: ps.type
      })
    }
    const indexCount = ast.indexSignatures.length
    // ---------------------------------------------
    // handle empty struct
    // ---------------------------------------------
    if (ast.propertySignatures.length === 0 && ast.indexSignatures.length === 0) {
      return fromRefinement(ast, Predicate.isNotNullish)
    }
    return Effect.fnUntracedEager(function*(oinput, options) {
      if (oinput._tag === "None") {
        return oinput
      }
      const input = oinput.value as Record<PropertyKey, unknown>

      // If the input is not a record, return early with an error
      if (!(typeof input === "object" && input !== null && !Array.isArray(input))) {
        return yield* Effect.fail(new Issue.InvalidType(ast, oinput))
      }

      const out: Record<PropertyKey, unknown> = {}
      let issues: Arr.NonEmptyArray<Issue.Issue> | undefined
      const errorsAllOption = options.errors === "all"
      const onExcessPropertyError = options.onExcessProperty === "error"
      const onExcessPropertyPreserve = options.onExcessProperty === "preserve"

      // ---------------------------------------------
      // handle excess properties
      // ---------------------------------------------
      let inputKeys: Array<PropertyKey> | undefined
      if (ast.indexSignatures.length === 0 && (onExcessPropertyError || onExcessPropertyPreserve)) {
        inputKeys = Reflect.ownKeys(input)
        for (let i = 0; i < inputKeys.length; i++) {
          const key = inputKeys[i]
          if (!expectedKeysSet.has(key)) {
            // key is unexpected
            if (onExcessPropertyError) {
              const issue = new Issue.Pointer([key], new Issue.UnexpectedKey(ast, input[key]))
              if (errorsAllOption) {
                if (issues) {
                  issues.push(issue)
                } else {
                  issues = [issue]
                }
                continue
              } else {
                return yield* Effect.fail(new Issue.Composite(ast, oinput, [issue]))
              }
            } else {
              // preserve key
              internalRecord.set(out, key, input[key])
            }
          }
        }
      }

      // ---------------------------------------------
      // handle property signatures
      // ---------------------------------------------
      for (let i = 0; i < propertyCount; i++) {
        const p = properties[i]
        const value: Option.Option<unknown> = Object.hasOwn(input, p.name) ? Option.some(input[p.name]) : Option.none()
        const eff = p.parser(value, options)
        const exit = effectIsExit(eff) ? eff : yield* Effect.exit(eff)
        if (exit._tag === "Failure") {
          const issueProp = Cause.filterError(exit.cause)
          if (Filter.isFail(issueProp)) {
            return yield* exit
          }
          const issue = new Issue.Pointer([p.name], issueProp)
          if (errorsAllOption) {
            if (issues) issues.push(issue)
            else issues = [issue]
            continue
          } else {
            return yield* Effect.fail(new Issue.Composite(ast, oinput, [issue]))
          }
        } else if (exit.value._tag === "Some") {
          internalRecord.set(out, p.name, exit.value.value)
        } else if (!isOptional(p.type)) {
          const issue = new Issue.Pointer([p.name], new Issue.MissingKey(p.type.context?.annotations))
          if (errorsAllOption) {
            if (issues) issues.push(issue)
            else issues = [issue]
            continue
          } else {
            return yield* Effect.fail(
              new Issue.Composite(ast, oinput, [issue])
            )
          }
        }
      }

      // ---------------------------------------------
      // handle index signatures
      // ---------------------------------------------
      if (indexCount > 0) {
        for (let i = 0; i < indexCount; i++) {
          const is = ast.indexSignatures[i]
          const keys = getIndexSignatureKeys(input, is)
          for (let j = 0; j < keys.length; j++) {
            const key = keys[j]
            const parserKey = go(is.parameter)
            const effKey = parserKey(Option.some(key), options)
            const exitKey = (effectIsExit(effKey) ? effKey : yield* Effect.exit(effKey)) as Exit.Exit<
              Option.Option<PropertyKey>,
              Issue.Issue
            >
            if (exitKey._tag === "Failure") {
              const issueKey = Cause.filterError(exitKey.cause)
              if (Filter.isFail(issueKey)) {
                return yield* exitKey
              }
              const issue = new Issue.Pointer([key], issueKey)
              if (errorsAllOption) {
                if (issues) issues.push(issue)
                else issues = [issue]
                continue
              }
              return yield* Effect.fail(
                new Issue.Composite(ast, oinput, [issue])
              )
            }

            const value: Option.Option<unknown> = Option.some(input[key])
            const parserValue = go(is.type)
            const effValue = parserValue(value, options)
            const exitValue = effectIsExit(effValue) ? effValue : yield* Effect.exit(effValue)
            if (exitValue._tag === "Failure") {
              const issueValue = Cause.filterError(exitValue.cause)
              if (Filter.isFail(issueValue)) {
                return yield* exitValue
              }
              const issue = new Issue.Pointer([key], issueValue)
              if (errorsAllOption) {
                if (issues) issues.push(issue)
                else issues = [issue]
                continue
              } else {
                return yield* Effect.fail(
                  new Issue.Composite(ast, oinput, [issue])
                )
              }
            } else if (exitKey.value._tag === "Some" && exitValue.value._tag === "Some") {
              const k2 = exitKey.value.value
              const v2 = exitValue.value.value
              if (is.merge && is.merge.decode && Object.hasOwn(out, k2)) {
                const [k, v] = is.merge.decode.combine([k2, out[k2]], [k2, v2])
                internalRecord.set(out, k, v)
              } else {
                internalRecord.set(out, k2, v2)
              }
            }
          }
        }
      }

      if (issues) {
        return yield* Effect.fail(new Issue.Composite(ast, oinput, issues))
      }
      if (options.propertyOrder === "original") {
        // preserve input keys order
        const keys = (inputKeys ?? Reflect.ownKeys(input)).concat(expectedKeys)
        const preserved: Record<PropertyKey, unknown> = {}
        for (const key of keys) {
          if (Object.hasOwn(out, key)) {
            internalRecord.set(preserved, key, out[key])
          }
        }
        return Option.some(preserved)
      }
      return Option.some(out)
    })
  }
  private rebuild(
    go: (ast: AST) => AST,
    flipMerge: boolean
  ): TypeLiteral {
    const props = mapOrSame(this.propertySignatures, (ps) => {
      const t = go(ps.type)
      return t === ps.type ? ps : new PropertySignature(ps.name, t)
    })

    const indexes = mapOrSame(this.indexSignatures, (is) => {
      const p = go(is.parameter)
      const t = go(is.type)
      const merge = flipMerge ? is.merge?.flip() : is.merge
      return p === is.parameter && t === is.type && merge === is.merge
        ? is
        : new IndexSignature(is.isMutable, p, t, merge)
    })

    return props === this.propertySignatures && indexes === this.indexSignatures
      ? this
      : new TypeLiteral(props, indexes, this.annotations, this.checks, undefined, this.context)
  }
  /** @internal */
  flip(go: (ast: AST) => AST): AST {
    return this.rebuild(go, true)
  }
  /** @internal */
  go(go: (ast: AST) => AST): AST {
    return this.rebuild(go, false)
  }
  /** @internal */
  getExpected(): string {
    if (this.propertySignatures.length === 0 && this.indexSignatures.length === 0) return "object | array"
    const tag = this.propertySignatures.find((ps) => ps.name === "_tag")
    if (tag) return `{ _tag: ${getExpected(tag.type)}, ... }`
    return "object"
  }
}

function mergeChecks(checks: Checks | undefined, b: AST): Checks | undefined {
  if (!checks) {
    return b.checks
  }
  if (!b.checks) {
    return checks
  }
  return [...checks, ...b.checks]
}

/** @internal */
export function struct<Fields extends Schema.Struct.Fields>(
  fields: Fields,
  checks: Checks | undefined
): TypeLiteral {
  return new TypeLiteral(
    Reflect.ownKeys(fields).map((key) => {
      return new PropertySignature(key, fields[key].ast)
    }),
    [],
    undefined,
    checks
  )
}

/** @internal */
export function getAST<S extends Schema.Top>(self: S): S["ast"] {
  return self.ast
}

/** @internal */
export function tuple<Elements extends Schema.Tuple.Elements>(
  elements: Elements,
  checks: Checks | undefined = undefined
): TupleType {
  return new TupleType(false, elements.map((e) => e.ast), [], undefined, checks)
}

/** @internal */
export function union<Members extends ReadonlyArray<Schema.Top>>(
  members: Members,
  mode: "anyOf" | "oneOf",
  checks: Checks | undefined
): UnionType<Members[number]["ast"]> {
  return new UnionType(members.map(getAST), mode, undefined, checks)
}

/** @internal */
export function structWithRest(ast: TypeLiteral, records: ReadonlyArray<TypeLiteral>): TypeLiteral {
  if (process.env.NODE_ENV !== "production") {
    if (ast.encoding || records.some((r) => r.encoding)) {
      throw new Error("StructWithRest does not support encodings")
    }
  }
  let propertySignatures = ast.propertySignatures
  let indexSignatures = ast.indexSignatures
  let checks = ast.checks
  for (const r of records) {
    propertySignatures = propertySignatures.concat(r.propertySignatures)
    indexSignatures = indexSignatures.concat(r.indexSignatures)
    checks = mergeChecks(checks, r)
  }
  return new TypeLiteral(propertySignatures, indexSignatures, undefined, checks)
}

/** @internal */
export function tupleWithRest(ast: TupleType, rest: ReadonlyArray<AST>): TupleType {
  if (process.env.NODE_ENV !== "production") {
    if (ast.encoding) {
      throw new Error("TupleWithRest does not support encodings")
    }
  }
  return new TupleType(ast.isMutable, ast.elements, rest, undefined, ast.checks)
}

type Type =
  | "null"
  | "array"
  | "object"
  | "string"
  | "number"
  | "boolean"
  | "symbol"
  | "undefined"
  | "bigint"
  | "function"

/** @internal */
export type Sentinel = {
  readonly key: PropertyKey
  readonly literal: Literal
}

/** @internal */
export function getCandidateTypes(ast: AST): ReadonlyArray<Type> {
  switch (ast._tag) {
    case "NullKeyword":
      return ["null"]
    case "UndefinedKeyword":
    case "VoidKeyword":
      return ["undefined"]
    case "StringKeyword":
    case "TemplateLiteral":
      return ["string"]
    case "NumberKeyword":
      return ["number"]
    case "BooleanKeyword":
      return ["boolean"]
    case "SymbolKeyword":
    case "UniqueSymbol":
      return ["symbol"]
    case "BigIntKeyword":
      return ["bigint"]
    case "TupleType":
      return ["array"]
    case "ObjectKeyword":
      return ["object", "array", "function"]
    case "TypeLiteral":
      return ast.propertySignatures.length || ast.indexSignatures.length
        ? ["object"]
        : ["object", "array"]
    case "Enums":
      return ["string", "number"]
    case "LiteralType":
      return [typeof ast.literal]
    default:
      return [
        "null",
        "undefined",
        "string",
        "number",
        "boolean",
        "symbol",
        "bigint",
        "object",
        "array",
        "function"
      ]
  }
}

/** @internal */
export function collectSentinels(ast: AST): Array<Sentinel> | undefined {
  switch (ast._tag) {
    case "Declaration": {
      const s = ast.annotations?.["~sentinels"]
      return Array.isArray(s) && s.length ? s : undefined
    }
    case "TypeLiteral": {
      const v = ast.propertySignatures.flatMap((ps) =>
        isLiteralType(ps.type) && !isOptional(ps.type)
          ? [{ key: ps.name, literal: ps.type.literal }]
          : []
      )
      return v.length ? v : undefined
    }
    case "TupleType": {
      const v = ast.elements.flatMap((e, i) =>
        isLiteralType(e) && !isOptional(e)
          ? [{ key: i, literal: e.literal }]
          : []
      )
      return v.length ? v : undefined
    }
    case "Suspend":
      return collectSentinels(ast.thunk())
  }
}

type CandidateIndex = {
  byType?: { [K in Type]?: Array<AST> }
  bySentinel?: Map<PropertyKey, Map<Literal, Array<AST>>>
  otherwise?: { [K in Type]?: Array<AST> }
}

const candidateIndexCache = new WeakMap<ReadonlyArray<AST>, CandidateIndex>()

/** @internal */
function getIndex(types: ReadonlyArray<AST>): CandidateIndex {
  let idx = candidateIndexCache.get(types)
  if (idx) return idx

  idx = {}
  for (const a of types) {
    const encoded = encodedAST(a)
    if (isNeverKeyword(encoded)) continue

    const types = getCandidateTypes(encoded)
    const sentinels = collectSentinels(encoded)

    // by-type (always filled – cheap primary filter)
    idx.byType ??= {}
    for (const t of types) (idx.byType[t] ??= []).push(a)

    if (sentinels?.length) { // discriminated variants
      idx.bySentinel ??= new Map()
      for (const { key, literal } of sentinels) {
        let m = idx.bySentinel.get(key)
        if (!m) idx.bySentinel.set(key, m = new Map())
        let arr = m.get(literal)
        if (!arr) m.set(literal, arr = [])
        arr.push(a)
      }
    } else { // non-discriminated
      idx.otherwise ??= {}
      for (const t of types) (idx.otherwise[t] ??= []).push(a)
    }
  }

  candidateIndexCache.set(types, idx)
  return idx
}

function filterLiterals(input: any) {
  return (ast: AST) => {
    const encoded = encodedAST(ast)
    return encoded._tag === "LiteralType" ?
      encoded.literal === input
      : encoded._tag === "UniqueSymbol" ?
      encoded.symbol === input
      : true
  }
}

/**
 * The goal is to reduce the number of a union members that will be checked.
 * This is useful to reduce the number of issues that will be returned.
 *
 * @internal
 */
export function getCandidates(input: any, types: ReadonlyArray<AST>): ReadonlyArray<AST> {
  const idx = getIndex(types)
  const runtimeType: Type = input === null ? "null" : Array.isArray(input) ? "array" : typeof input

  // 1. Try sentinel-based dispatch (most selective)
  if (idx.bySentinel) {
    const base = idx.otherwise?.[runtimeType] ?? []
    if (runtimeType === "object" || runtimeType === "array") {
      for (const [k, m] of idx.bySentinel) {
        if (Object.hasOwn(input, k)) {
          const match = m.get((input as any)[k])
          if (match) return [...match, ...base].filter(filterLiterals(input))
        }
      }
    }
    return base
  }

  // 2. Fallback: runtime-type dispatch only
  return (idx.byType?.[runtimeType] ?? []).filter(filterLiterals(input))
}

/**
 * @category model
 * @since 4.0.0
 */
export class UnionType<A extends AST = AST> extends Base {
  readonly _tag = "UnionType"
  readonly types: ReadonlyArray<A>
  readonly mode: "anyOf" | "oneOf"

  constructor(
    types: ReadonlyArray<A>,
    mode: "anyOf" | "oneOf",
    annotations?: Annotations.Annotations,
    checks?: Checks,
    encoding?: Encoding,
    context?: Context
  ) {
    super(annotations, checks, encoding, context)
    this.types = types
    this.mode = mode
  }
  /** @internal */
  parser(go: (ast: AST) => ToParser.Parser): ToParser.Parser {
    // eslint-disable-next-line @typescript-eslint/no-this-alias
    const ast = this
    return Effect.fnUntracedEager(function*(oinput, options) {
      if (oinput._tag === "None") {
        return oinput
      }
      const input = oinput.value
      const oneOf = ast.mode === "oneOf"
      const candidates = getCandidates(input, ast.types)
      let issues: Arr.NonEmptyArray<Issue.Issue> | undefined

      const tracking: {
        out: Option.Option<unknown> | undefined
        successes: Array<AST>
      } = {
        out: undefined,
        successes: []
      }
      for (let i = 0; i < candidates.length; i++) {
        const candidate = candidates[i]
        const parser = go(candidate)
        const eff = parser(oinput, options)
        const exit = effectIsExit(eff) ? eff : yield* Effect.exit(eff)
        if (exit._tag === "Failure") {
          const issue = Cause.filterError(exit.cause)
          if (Filter.isFail(issue)) {
            return yield* exit
          }
          if (issues) issues.push(issue)
          else issues = [issue]
          continue
        } else {
          if (tracking.out && oneOf) {
            tracking.successes.push(candidate)
            return yield* Effect.fail(new Issue.OneOf(ast, input, tracking.successes))
          }
          tracking.out = exit.value
          tracking.successes.push(candidate)
          if (!oneOf) {
            break
          }
        }
      }

      if (tracking.out) {
        return tracking.out
      } else {
        return yield* Effect.fail(new Issue.AnyOf(ast, oinput, issues ?? []))
      }
    })
  }
  /** @internal */
  go(go: (ast: AST) => AST) {
    const types = mapOrSame(this.types, go)
    return types === this.types ?
      this :
      new UnionType(types, this.mode, this.annotations, this.checks, undefined, this.context)
  }
  /** @internal */
  getExpected(getExpected: (ast: AST) => string): string {
    if (this.types.length === 0) return "never"
    return Array.from(new Set(this.types.map(getExpected))).join(" | ")
  }
}

/** @internal */
export function memoizeThunk<A>(f: () => A): () => A {
  let done = false
  let a: A
  return () => {
    if (done) {
      return a
    }
    a = f()
    done = true
    return a
  }
}

/**
 * @category model
 * @since 4.0.0
 */
export class Suspend extends Base {
  readonly _tag = "Suspend"
  readonly thunk: () => AST

  constructor(
    thunk: () => AST,
    annotations?: Annotations.Annotations,
    checks?: Checks,
    encoding?: Encoding,
    context?: Context
  ) {
    super(annotations, checks, encoding, context)
    this.thunk = memoizeThunk(thunk)
  }
  /** @internal */
  parser(go: (ast: AST) => ToParser.Parser): ToParser.Parser {
    return go(this.thunk())
  }
  /** @internal */
  go(go: (ast: AST) => AST) {
    // eslint-disable-next-line @typescript-eslint/no-this-alias
    const ast = this
    return new Suspend(() => go(ast.thunk()), ast.annotations, ast.checks, undefined, ast.context)
  }
  /** @internal */
  getExpected(getExpected: (ast: AST) => string): string {
    return getExpected(this.thunk())
  }
}

function modifyOwnPropertyDescriptors<A extends AST>(
  ast: A,
  f: (
    d: { [P in keyof A]: TypedPropertyDescriptor<A[P]> }
  ) => void
): A {
  const d = Object.getOwnPropertyDescriptors(ast)
  f(d)
  return Object.create(Object.getPrototypeOf(ast), d)
}

/** @internal */
export function replaceEncoding<A extends AST>(ast: A, encoding: Encoding | undefined): A {
  if (ast.encoding === encoding) {
    return ast
  }
  return modifyOwnPropertyDescriptors(ast, (d) => {
    d.encoding.value = encoding
  })
}

/** @internal */
export function replaceLastLink(encoding: Encoding, link: Link): Encoding {
  return Arr.append(encoding.slice(0, encoding.length - 1), link)
}

function replaceContext<A extends AST>(ast: A, context: Context | undefined): A {
  if (ast.context === context) {
    return ast
  }
  return modifyOwnPropertyDescriptors(ast, (d) => {
    d.context.value = context
  })
}

/** @internal */
export function replaceChecks<A extends AST>(ast: A, checks: Checks | undefined): A {
  if (ast.checks === checks) {
    return ast
  }
  return modifyOwnPropertyDescriptors(ast, (d) => {
    d.checks.value = checks
  })
}

/** @internal */
export function appendChecks<A extends AST>(ast: A, checks: Checks): A {
  return replaceChecks(ast, ast.checks ? [...ast.checks, ...checks] : checks)
}

function applyEncoded<A extends AST>(ast: A, f: (ast: AST) => AST): A {
  if (ast.encoding) {
    const links = ast.encoding
    const last = links[links.length - 1]
    return replaceEncoding(ast, replaceLastLink(links, new Link(f(last.to), last.transformation)))
  }
  return ast
}

/** @internal */
export function decodingMiddleware(
  ast: AST,
  middleware: Transformation.Middleware<any, any, any, any, any, any>
): AST {
  return appendTransformation(ast, middleware, typeAST(ast))
}

/** @internal */
export function encodingMiddleware(
  ast: AST,
  middleware: Transformation.Middleware<any, any, any, any, any, any>
): AST {
  return appendTransformation(encodedAST(ast), middleware, ast)
}

function appendTransformation<A extends AST>(
  from: AST,
  transformation:
    | Transformation.Transformation<any, any, any, any>
    | Transformation.Middleware<any, any, any, any, any, any>,
  to: A
): A {
  const link = new Link(from, transformation)
  return replaceEncoding(to, to.encoding ? [...to.encoding, link] : [link])
}

/**
 * Maps over the array but will return the original array if no changes occur.
 *
 * @internal
 */
export function mapOrSame<A>(as: Arr.NonEmptyReadonlyArray<A>, f: (a: A) => A): Arr.NonEmptyReadonlyArray<A>
export function mapOrSame<A>(as: ReadonlyArray<A>, f: (a: A) => A): ReadonlyArray<A>
export function mapOrSame<A>(as: ReadonlyArray<A>, f: (a: A) => A): ReadonlyArray<A> {
  let changed = false
  const out = Arr.allocate(as.length) as Array<A>
  for (let i = 0; i < as.length; i++) {
    const a = as[i]
    const fa = f(a)
    if (fa !== a) {
      changed = true
    }
    out[i] = fa
  }
  return changed ? out : as
}

/** @internal */
export function annotate<A extends AST>(ast: A, annotations: Annotations.Annotations): A {
  if (ast.checks) {
    const last = ast.checks[ast.checks.length - 1]
    return replaceChecks(ast, Arr.append(ast.checks.slice(0, -1), last.annotate(annotations)))
  }
  return modifyOwnPropertyDescriptors(ast, (d) => {
    d.annotations.value = Annotations.combine(d.annotations.value, annotations)
  })
}

/** @internal */
export function annotateKey<A extends AST>(ast: A, annotations: Annotations.Documentation): A {
  const context = ast.context ?
    new Context(
      ast.context.isOptional,
      ast.context.isMutable,
      ast.context.defaultValue,
      ast.context.make,
      Annotations.combine(ast.context.annotations, annotations)
    ) :
    new Context(false, false, undefined, undefined, annotations)
  return replaceContext(ast, context)
}

/** @internal */
export function optionalKey<A extends AST>(ast: A): A {
  const context = ast.context ?
    new Context(true, ast.context.isMutable, ast.context.defaultValue, ast.context.make, ast.context.annotations) :
    new Context(true, false)
  return applyEncoded(replaceContext(ast, context), optionalKey)
}

/** @internal */
export function mutableKey<A extends AST>(ast: A): A {
  const context = ast.context ?
    new Context(ast.context.isOptional, true, ast.context.defaultValue, ast.context.make, ast.context.annotations) :
    new Context(false, true)
  return applyEncoded(replaceContext(ast, context), mutableKey)
}

/** @internal */
export function withConstructorDefault<A extends AST>(
  ast: A,
  defaultValue: (input: Option.Option<undefined>) => Option.Option<unknown> | Effect.Effect<Option.Option<unknown>>
): A {
  const transformation = new Transformation.Transformation(
    new Getter.Getter((o) => {
      if (Option.isNone(Option.filter(o, Predicate.isNotUndefined))) {
        const oe = defaultValue(o as Option.Option<undefined>)
        return Effect.isEffect(oe) ? oe : Effect.succeed(oe)
      } else {
        return Effect.succeed(o)
      }
    }),
    Getter.passthrough()
  )
  const encoding: Encoding = [new Link(unknownKeyword, transformation)]
  const context = ast.context ?
    new Context(ast.context.isOptional, ast.context.isMutable, encoding, ast.context.make, ast.context.annotations) :
    new Context(false, false, encoding)
  return replaceContext(ast, context)
}

/** @internal */
export function decodeTo<A extends AST>(
  from: AST,
  to: A,
  transformation: Transformation.Transformation<any, any, any, any>
): A {
  return appendTransformation(from, transformation, to)
}

function mutableContext(ast: AST, isMutable: boolean): AST {
  switch (ast._tag) {
    case "TupleType":
      return new TupleType(isMutable, ast.elements, ast.rest, ast.annotations, ast.checks, ast.encoding, ast.context)
    case "TypeLiteral":
      return new TypeLiteral(
        ast.propertySignatures.map((ps) => {
          const ast = ps.type
          return new PropertySignature(
            ps.name,
            replaceContext(
              ast,
              ast.context
                ? new Context(
                  ast.context.isOptional,
                  isMutable,
                  ast.context.defaultValue,
                  ast.context.make,
                  ast.context.annotations
                )
                : new Context(false, isMutable)
            )
          )
        }),
        ast.indexSignatures.map((is) => new IndexSignature(isMutable, is.parameter, is.type, is.merge)),
        ast.annotations,
        ast.checks,
        ast.encoding,
        ast.context
      )
    case "UnionType":
      return new UnionType(ast.types.map(mutable), ast.mode, ast.annotations, ast.checks, ast.encoding, ast.context)
    case "Suspend":
      return new Suspend(() => mutable(ast.thunk()), ast.annotations, ast.checks, ast.encoding, ast.context)
    default:
      return ast
  }
}

/** @internal */
export function mutable<A extends AST>(ast: A): A {
  return mutableContext(ast, true) as A
}

/** @internal */
export function readonly<A extends AST>(ast: A): A {
  return mutableContext(ast, false) as A
}

function getRecordKeyLiterals(ast: AST): ReadonlyArray<PropertyKey> {
  switch (ast._tag) {
    case "LiteralType":
      if (Predicate.isPropertyKey(ast.literal)) {
        return [ast.literal]
      }
      break
    case "UnionType":
      return ast.types.flatMap(getRecordKeyLiterals)
  }
  return []
}

/** @internal */
export function record(key: AST, value: AST, keyValueCombiner: KeyValueCombiner | undefined): TypeLiteral {
  const literals = getRecordKeyLiterals(key)
  if (literals.length > 0) {
    return new TypeLiteral(literals.map((literal) => new PropertySignature(literal, value)), [])
  }
  return new TypeLiteral([], [new IndexSignature(false, key, value, keyValueCombiner)])
}

/** @internal */
export function isOptional(ast: AST): boolean {
  return ast.context?.isOptional ?? false
}

// -------------------------------------------------------------------------------------
// Public APIs
// -------------------------------------------------------------------------------------

/**
 * @since 4.0.0
 */
export const typeAST = memoize(<A extends AST>(ast: A): A => {
  if (ast.encoding) {
    return typeAST(replaceEncoding(ast, undefined))
  }
  const out: any = ast
  return out.go?.(typeAST) ?? out
})

/**
 * @since 4.0.0
 */
export const encodedAST = memoize((ast: AST): AST => {
  return typeAST(flip(ast))
})

function flipEncoding(ast: AST, encoding: Encoding): AST {
  const links = encoding
  const len = links.length
  const last = links[len - 1]
  const ls: Arr.NonEmptyArray<Link> = [
    new Link(flip(replaceEncoding(ast, undefined)), links[0].transformation.flip())
  ]
  for (let i = 1; i < len; i++) {
    ls.unshift(new Link(flip(links[i - 1].to), links[i].transformation.flip()))
  }
  const to = flip(last.to)
  if (to.encoding) {
    return replaceEncoding(to, [...to.encoding, ...ls])
  } else {
    return replaceEncoding(to, ls)
  }
}

/**
 * @since 4.0.0
 */
export const flip = memoize((ast: AST): AST => {
  if (ast.encoding) {
    return flipEncoding(ast, ast.encoding)
  }
  const out: any = ast
  return out.flip?.(flip) ?? out.go?.(flip) ?? out
})

/** @internal */
export function containsUndefined(ast: AST): boolean {
  switch (ast._tag) {
    case "UndefinedKeyword":
      return true
    case "UnionType":
      return ast.types.some(containsUndefined)
    default:
      return false
  }
}

function formatTemplateLiteral(ast: TemplateLiteral): string {
  const formatUnionPart = (part: TemplateLiteralPart): string => {
    if (isUnionType(part)) {
      return part.types.map(formatUnionPart).join(" | ")
    }
    switch (part._tag) {
      case "LiteralType":
        return getExpected(part)
      case "StringKeyword":
        return "string"
      case "NumberKeyword":
        return "number"
      case "BigIntKeyword":
        return "bigint"
      case "TemplateLiteral":
        return formatTemplateLiteral(part)
    }
  }

  return "`" + ast.encodedParts.map((part) => {
    switch (part._tag) {
      case "LiteralType":
        return String(part.literal)
      case "StringKeyword":
        return "${string}"
      case "NumberKeyword":
        return "${number}"
      case "BigIntKeyword":
        return "${bigint}"
      case "TemplateLiteral":
        return "${" + formatTemplateLiteral(part) + "}"
      case "UnionType":
        return "${" + part.types.map(formatUnionPart).join(" | ") + "}"
    }
  }).join("") + "`"
}

function getTemplateLiteralSource(ast: TemplateLiteral, top: boolean): string {
  return ast.encodedParts.map((part) =>
    handleTemplateLiteralASTPartParens(part, getTemplateLiteralASTPartPattern(part), top)
  ).join("")
}

/** @internal */
export const getTemplateLiteralRegExp = memoize((ast: TemplateLiteral): RegExp => {
  return new RegExp(`^${getTemplateLiteralSource(ast, true)}$`)
})

/**
 * any string, including newlines
 */
const STRING_KEYWORD_PATTERN = "[\\s\\S]*?"
/**
 * floating point or integer, with optional exponent, no leading "+"
 */
const NUMBER_KEYWORD_PATTERN = "[+-]?\\d*\\.?\\d+(?:[Ee][+-]?\\d+)?"
/**
 * signed integer only (no leading "+")
 */
const BIGINT_KEYWORD_PATTERN = "-?\\d+"

function getTemplateLiteralASTPartPattern(part: TemplateLiteralPart): string {
  switch (part._tag) {
    case "LiteralType":
      return RegEx.escape(String(part.literal))
    case "StringKeyword":
      return STRING_KEYWORD_PATTERN
    case "NumberKeyword":
      return NUMBER_KEYWORD_PATTERN
    case "BigIntKeyword":
      return BIGINT_KEYWORD_PATTERN
    case "TemplateLiteral":
      return getTemplateLiteralSource(part, false)
    case "UnionType":
      return part.types.map((type) => getTemplateLiteralASTPartPattern(type)).join("|")
  }
}

function handleTemplateLiteralASTPartParens(part: TemplateLiteralPart, s: string, top: boolean): string {
  if (isUnionType(part)) {
    if (!top) {
      return `(?:${s})`
    }
  } else if (!top) {
    return s
  }
  return `(${s})`
}

function fromConst<const T>(
  ast: AST,
  value: T
): ToParser.Parser {
  const succeed = Effect.succeedSome(value)
  return (oinput) => {
    if (oinput._tag === "None") {
      return Effect.succeedNone
    }
    return oinput.value === value
      ? succeed
      : Effect.fail(new Issue.InvalidType(ast, oinput))
  }
}

function fromRefinement<T>(
  ast: AST,
  refinement: (input: unknown) => input is T
): ToParser.Parser {
  return (oinput) => {
    if (oinput._tag === "None") {
      return Effect.succeedNone
    }
    return refinement(oinput.value)
      ? Effect.succeed(oinput)
      : Effect.fail(new Issue.InvalidType(ast, oinput))
  }
}

/** @internal */
export const enumsToLiterals = memoize((ast: Enums): UnionType<LiteralType> => {
  return new UnionType(
    ast.enums.map((e) => new LiteralType(e[1], { title: e[0] })),
    "anyOf"
  )
})

/** @internal */
export function getFilters(checks: Checks | undefined): Array<Check.Filter<any>> {
  if (checks) {
    return checks.flatMap((check) => {
      switch (check._tag) {
        case "Filter":
          return [check]
        case "FilterGroup":
          return getFilters(check.checks)
      }
    })
  }
  return []
}

/**
 * @category Reducer
 * @since 4.0.0
 */
export type ReducerAlg<A> = {
  readonly onEnter?: ((ast: AST, reduce: (ast: AST) => A) => Option.Option<A>) | undefined
  readonly Declaration: (ast: Declaration, reduce: (ast: AST) => A) => A
  readonly NullKeyword: (ast: NullKeyword, reduce: (ast: AST) => A) => A
  readonly UndefinedKeyword: (ast: UndefinedKeyword, reduce: (ast: AST) => A) => A
  readonly VoidKeyword: (ast: VoidKeyword, reduce: (ast: AST) => A) => A
  readonly NeverKeyword: (ast: NeverKeyword, reduce: (ast: AST) => A) => A
  readonly UnknownKeyword: (ast: UnknownKeyword, reduce: (ast: AST) => A) => A
  readonly AnyKeyword: (ast: AnyKeyword, reduce: (ast: AST) => A) => A
  readonly StringKeyword: (ast: StringKeyword, reduce: (ast: AST) => A) => A
  readonly NumberKeyword: (ast: NumberKeyword, reduce: (ast: AST) => A) => A
  readonly BooleanKeyword: (ast: BooleanKeyword, reduce: (ast: AST) => A) => A
  readonly SymbolKeyword: (ast: SymbolKeyword, reduce: (ast: AST) => A) => A
  readonly BigIntKeyword: (ast: BigIntKeyword, reduce: (ast: AST) => A) => A
  readonly UniqueSymbol: (ast: UniqueSymbol, reduce: (ast: AST) => A) => A
  readonly ObjectKeyword: (ast: ObjectKeyword, reduce: (ast: AST) => A) => A
  readonly Enums: (ast: Enums, reduce: (ast: AST) => A) => A
  readonly LiteralType: (ast: LiteralType, reduce: (ast: AST) => A) => A
  readonly TemplateLiteral: (ast: TemplateLiteral, reduce: (ast: AST) => A) => A
  readonly TupleType: (ast: TupleType, reduce: (ast: AST) => A) => A
  readonly TypeLiteral: (ast: TypeLiteral, reduce: (ast: AST) => A) => A
  readonly UnionType: (ast: UnionType, reduce: (ast: AST) => A, getCandidates: (ast: AST) => ReadonlyArray<AST>) => A
  readonly Suspend: (ast: Suspend, reduce: (ast: AST) => A) => A
}

/**
 * @category Reducer
 * @since 4.0.0
 */
export function getReducer<A>(alg: ReducerAlg<A>) {
  return function reduce(ast: AST): A {
    // ---------------------------------------------
    // handle hooks
    // ---------------------------------------------
    if (alg.onEnter) {
      const oa = alg.onEnter(ast, reduce)
      if (Option.isSome(oa)) {
        return oa.value
      }
    }
    // ---------------------------------------------
    // handle AST nodes
    // ---------------------------------------------
    switch (ast._tag) {
      case "UnionType":
        return alg.UnionType(ast, reduce, (t) => getCandidates(t, ast.types))
      default:
        return alg[ast._tag](ast as any, reduce)
    }
  }
}

/** @internal */
export function coerceBigInt(ast: BigIntKeyword): BigIntKeyword {
  return replaceEncoding(ast, [bigIntLink])
}

/** @internal */
export const goTemplateLiteral = memoize((ast: AST): AST => {
  if (ast.encoding) {
    const links = ast.encoding
    const last = links[links.length - 1]
    const to = goTemplateLiteral(last.to)
    return to === last.to ?
      ast :
      replaceEncoding(ast, replaceLastLink(links, new Link(to, last.transformation)))
  }
  switch (ast._tag) {
    case "StringKeyword":
    case "TemplateLiteral":
      return ast
    case "NumberKeyword":
    case "BigIntKeyword":
    case "LiteralType":
      return ast.goStringPojo()
    case "TupleType":
    case "UnionType":
      return ast.go(goTemplateLiteral)
  }
  throw new Error(`Unsupported template literal part tag: ${ast._tag}`)
})

const nullLink = new Link(
  undefinedKeyword,
  new Transformation.Transformation(
    Getter.transform(() => null),
    Getter.transform(() => undefined)
  )
)

const numberKeywordPattern = appendChecks(stringKeyword, [
  Check.regex(new RegExp(NUMBER_KEYWORD_PATTERN), { title: "a string representing a number" })
])

const numberLink = new Link(
  numberKeywordPattern,
  Transformation.numberFromString
)

const booleanLink = new Link(
  new UnionType([new LiteralType("true"), new LiteralType("false")], "anyOf"),
  new Transformation.Transformation(
    Getter.transform((s) => s === "true"),
    Getter.String()
  )
)

const bigintKeywordPattern = appendChecks(stringKeyword, [
  Check.regex(new RegExp(BIGINT_KEYWORD_PATTERN), { title: "a string representing a bigint" })
])

const bigIntLink = new Link(
  bigintKeywordPattern,
  new Transformation.Transformation(
    Getter.transform(BigInt),
    Getter.String()
  )
)

/** @internal */
export function getAnnotations(ast: AST): Annotations.Annotations | undefined {
  return ast.checks ? ast.checks[ast.checks.length - 1].annotations : ast.annotations
}

/** @internal */
export function getAnnotation<A>(f: (annotations: Annotations.Annotations | undefined) => A | undefined) {
  return (ast: AST): A | undefined => f(getAnnotations(ast))
}

/** @internal */
export const getIdentifierAnnotation = getAnnotation((annotations) => {
  const identifier = annotations?.identifier
  if (Predicate.isString(identifier)) return identifier
})

/** @internal */
export const getDescriptionAnnotation = getAnnotation((annotations) => {
  const description = annotations?.description
  if (Predicate.isString(description)) return description
})

/** @internal */
export const getExpected = memoize((ast: AST): string => {
  return getIdentifierAnnotation(ast) ?? ast.getExpected(getExpected)
})<|MERGE_RESOLUTION|>--- conflicted
+++ resolved
@@ -552,17 +552,10 @@
   }
   /** @internal */
   parser() {
-<<<<<<< HEAD
-    const values = new Set(this.enums.map(([, v]) => v))
-    return fromRefinement(
-      this,
-      (input): input is typeof this.enums[number][1] => values.has(input as any)
-=======
     const values = new Set<unknown>(this.enums.map(([, v]) => v))
     return fromRefinement(
       this,
       (input): input is typeof this.enums[number][1] => values.has(input)
->>>>>>> bb5cbc2f
     )
   }
   goStringPojo(): AST {
