--- conflicted
+++ resolved
@@ -7,12 +7,8 @@
 import * as Filter from "../data/Filter.ts"
 import * as Option from "../data/Option.ts"
 import * as Effect from "../Effect.ts"
-<<<<<<< HEAD
 import * as Exit from "../Exit.ts"
-import { defaultParseOptions } from "../internal/schema/util.ts"
-=======
 import { memoize } from "../Function.ts"
->>>>>>> ed6a957a
 import * as AST from "./AST.ts"
 import type * as Check from "./Check.ts"
 import * as Formatter from "./Formatter.ts"
@@ -59,11 +55,7 @@
 export function refinement<T>(ast: AST.AST) {
   const parser = asExit(run<T, never>(AST.typeAST(ast)))
   return <I>(input: I): input is I & T => {
-<<<<<<< HEAD
-    return Exit.isSuccess(parser(input, defaultParseOptions))
-=======
-    return Result.isSuccess(parser(input, AST.defaultParseOptions))
->>>>>>> ed6a957a
+    return Exit.isSuccess(parser(input, AST.defaultParseOptions))
   }
 }
 
@@ -74,19 +66,13 @@
 export function asserts<T, E, RE>(codec: Schema.Codec<T, E, never, RE>) {
   const parser = asExit(run<T, never>(AST.typeAST(codec.ast)))
   return <I>(input: I): asserts input is I & T => {
-<<<<<<< HEAD
-    const exit = parser(input, defaultParseOptions)
+    const exit = parser(input, AST.defaultParseOptions)
     if (Exit.isFailure(exit)) {
       const issue = Cause.filterError(exit.cause)
       if (Filter.isFail(issue)) {
         throw Cause.squash(issue.fail)
       }
       throw new Error(Formatter.makeDefault().format(issue), { cause: issue })
-=======
-    const result = parser(input, AST.defaultParseOptions)
-    if (Result.isFailure(result)) {
-      throw new Error(Formatter.makeDefault().format(result.failure), { cause: result.failure })
->>>>>>> ed6a957a
     }
   }
 }
@@ -273,17 +259,9 @@
 
 function run<T, R>(ast: AST.AST) {
   const parser = go(ast)
-<<<<<<< HEAD
   return (input: unknown, options?: AST.ParseOptions): Effect.Effect<T, Issue.Issue, R> =>
-    Effect.flatMapEager(parser(Option.some(input), options ?? defaultParseOptions), (oa) => {
+    Effect.flatMapEager(parser(Option.some(input), options ?? AST.defaultParseOptions), (oa) => {
       if (oa._tag === "None") {
-=======
-  return (input: unknown, options?: AST.ParseOptions): Effect.Effect<T, Issue.Issue, R> => {
-    const oinput = Option.some(input)
-    const oa = parser(oinput, options ?? AST.defaultParseOptions)
-    return oa.pipe(Effect.flatMapEager((oa) => {
-      if (Option.isNone(oa)) {
->>>>>>> ed6a957a
         return Effect.fail(new Issue.InvalidValue(oa))
       }
       return Effect.succeed(oa.value as T)
