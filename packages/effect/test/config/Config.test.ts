--- conflicted
+++ resolved
@@ -18,13 +18,7 @@
       "SourceError",
       (e) =>
         Effect.fail(
-<<<<<<< HEAD
-          new Schema.SchemaError(
-            new Issue.InvalidValue(Option.none(), { message: `SourceError: ${e.message}` })
-          )
-=======
           new Schema.SchemaError(new Issue.InvalidValue(Option.none(), { message: `SourceError: ${e.message}` }))
->>>>>>> bb5cbc2f
         )
     )
   )
